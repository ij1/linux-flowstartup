/*
 * Copyright (c) 2000-2006 Silicon Graphics, Inc.
 * All Rights Reserved.
 *
 * This program is free software; you can redistribute it and/or
 * modify it under the terms of the GNU General Public License as
 * published by the Free Software Foundation.
 *
 * This program is distributed in the hope that it would be useful,
 * but WITHOUT ANY WARRANTY; without even the implied warranty of
 * MERCHANTABILITY or FITNESS FOR A PARTICULAR PURPOSE.  See the
 * GNU General Public License for more details.
 *
 * You should have received a copy of the GNU General Public License
 * along with this program; if not, write the Free Software Foundation,
 * Inc.,  51 Franklin St, Fifth Floor, Boston, MA  02110-1301  USA
 */
#include "xfs.h"
#include "xfs_fs.h"
#include "xfs_shared.h"
#include "xfs_format.h"
#include "xfs_log_format.h"
#include "xfs_trans_resv.h"
#include "xfs_bit.h"
#include "xfs_sb.h"
#include "xfs_mount.h"
#include "xfs_defer.h"
#include "xfs_da_format.h"
#include "xfs_da_btree.h"
#include "xfs_dir2.h"
#include "xfs_inode.h"
#include "xfs_btree.h"
#include "xfs_trans.h"
#include "xfs_inode_item.h"
#include "xfs_extfree_item.h"
#include "xfs_alloc.h"
#include "xfs_bmap.h"
#include "xfs_bmap_util.h"
#include "xfs_bmap_btree.h"
#include "xfs_rtalloc.h"
#include "xfs_error.h"
#include "xfs_quota.h"
#include "xfs_trans_space.h"
#include "xfs_buf_item.h"
#include "xfs_trace.h"
#include "xfs_symlink.h"
#include "xfs_attr_leaf.h"
#include "xfs_filestream.h"
#include "xfs_rmap.h"
#include "xfs_ag_resv.h"
#include "xfs_refcount.h"
#include "xfs_rmap_btree.h"
#include "xfs_icache.h"


kmem_zone_t		*xfs_bmap_free_item_zone;

/*
 * Miscellaneous helper functions
 */

/*
 * Compute and fill in the value of the maximum depth of a bmap btree
 * in this filesystem.  Done once, during mount.
 */
void
xfs_bmap_compute_maxlevels(
	xfs_mount_t	*mp,		/* file system mount structure */
	int		whichfork)	/* data or attr fork */
{
	int		level;		/* btree level */
	uint		maxblocks;	/* max blocks at this level */
	uint		maxleafents;	/* max leaf entries possible */
	int		maxrootrecs;	/* max records in root block */
	int		minleafrecs;	/* min records in leaf block */
	int		minnoderecs;	/* min records in node block */
	int		sz;		/* root block size */

	/*
	 * The maximum number of extents in a file, hence the maximum
	 * number of leaf entries, is controlled by the type of di_nextents
	 * (a signed 32-bit number, xfs_extnum_t), or by di_anextents
	 * (a signed 16-bit number, xfs_aextnum_t).
	 *
	 * Note that we can no longer assume that if we are in ATTR1 that
	 * the fork offset of all the inodes will be
	 * (xfs_default_attroffset(ip) >> 3) because we could have mounted
	 * with ATTR2 and then mounted back with ATTR1, keeping the
	 * di_forkoff's fixed but probably at various positions. Therefore,
	 * for both ATTR1 and ATTR2 we have to assume the worst case scenario
	 * of a minimum size available.
	 */
	if (whichfork == XFS_DATA_FORK) {
		maxleafents = MAXEXTNUM;
		sz = XFS_BMDR_SPACE_CALC(MINDBTPTRS);
	} else {
		maxleafents = MAXAEXTNUM;
		sz = XFS_BMDR_SPACE_CALC(MINABTPTRS);
	}
	maxrootrecs = xfs_bmdr_maxrecs(sz, 0);
	minleafrecs = mp->m_bmap_dmnr[0];
	minnoderecs = mp->m_bmap_dmnr[1];
	maxblocks = (maxleafents + minleafrecs - 1) / minleafrecs;
	for (level = 1; maxblocks > 1; level++) {
		if (maxblocks <= maxrootrecs)
			maxblocks = 1;
		else
			maxblocks = (maxblocks + minnoderecs - 1) / minnoderecs;
	}
	mp->m_bm_maxlevels[whichfork] = level;
}

STATIC int				/* error */
xfs_bmbt_lookup_eq(
	struct xfs_btree_cur	*cur,
	xfs_fileoff_t		off,
	xfs_fsblock_t		bno,
	xfs_filblks_t		len,
	int			*stat)	/* success/failure */
{
	cur->bc_rec.b.br_startoff = off;
	cur->bc_rec.b.br_startblock = bno;
	cur->bc_rec.b.br_blockcount = len;
	return xfs_btree_lookup(cur, XFS_LOOKUP_EQ, stat);
}

STATIC int				/* error */
xfs_bmbt_lookup_ge(
	struct xfs_btree_cur	*cur,
	xfs_fileoff_t		off,
	xfs_fsblock_t		bno,
	xfs_filblks_t		len,
	int			*stat)	/* success/failure */
{
	cur->bc_rec.b.br_startoff = off;
	cur->bc_rec.b.br_startblock = bno;
	cur->bc_rec.b.br_blockcount = len;
	return xfs_btree_lookup(cur, XFS_LOOKUP_GE, stat);
}

/*
 * Check if the inode needs to be converted to btree format.
 */
static inline bool xfs_bmap_needs_btree(struct xfs_inode *ip, int whichfork)
{
	return whichfork != XFS_COW_FORK &&
		XFS_IFORK_FORMAT(ip, whichfork) == XFS_DINODE_FMT_EXTENTS &&
		XFS_IFORK_NEXTENTS(ip, whichfork) >
			XFS_IFORK_MAXEXT(ip, whichfork);
}

/*
 * Check if the inode should be converted to extent format.
 */
static inline bool xfs_bmap_wants_extents(struct xfs_inode *ip, int whichfork)
{
	return whichfork != XFS_COW_FORK &&
		XFS_IFORK_FORMAT(ip, whichfork) == XFS_DINODE_FMT_BTREE &&
		XFS_IFORK_NEXTENTS(ip, whichfork) <=
			XFS_IFORK_MAXEXT(ip, whichfork);
}

/*
 * Update the record referred to by cur to the value given
 * by [off, bno, len, state].
 * This either works (return 0) or gets an EFSCORRUPTED error.
 */
STATIC int
xfs_bmbt_update(
	struct xfs_btree_cur	*cur,
	xfs_fileoff_t		off,
	xfs_fsblock_t		bno,
	xfs_filblks_t		len,
	xfs_exntst_t		state)
{
	union xfs_btree_rec	rec;

	xfs_bmbt_disk_set_allf(&rec.bmbt, off, bno, len, state);
	return xfs_btree_update(cur, &rec);
}

/*
 * Compute the worst-case number of indirect blocks that will be used
 * for ip's delayed extent of length "len".
 */
STATIC xfs_filblks_t
xfs_bmap_worst_indlen(
	xfs_inode_t	*ip,		/* incore inode pointer */
	xfs_filblks_t	len)		/* delayed extent length */
{
	int		level;		/* btree level number */
	int		maxrecs;	/* maximum record count at this level */
	xfs_mount_t	*mp;		/* mount structure */
	xfs_filblks_t	rval;		/* return value */
	xfs_filblks_t   orig_len;

	mp = ip->i_mount;

	/* Calculate the worst-case size of the bmbt. */
	orig_len = len;
	maxrecs = mp->m_bmap_dmxr[0];
	for (level = 0, rval = 0;
	     level < XFS_BM_MAXLEVELS(mp, XFS_DATA_FORK);
	     level++) {
		len += maxrecs - 1;
		do_div(len, maxrecs);
		rval += len;
		if (len == 1) {
			rval += XFS_BM_MAXLEVELS(mp, XFS_DATA_FORK) -
				level - 1;
			break;
		}
		if (level == 0)
			maxrecs = mp->m_bmap_dmxr[1];
	}

	/* Calculate the worst-case size of the rmapbt. */
	if (xfs_sb_version_hasrmapbt(&mp->m_sb))
		rval += 1 + xfs_rmapbt_calc_size(mp, orig_len) +
				mp->m_rmap_maxlevels;

	return rval;
}

/*
 * Calculate the default attribute fork offset for newly created inodes.
 */
uint
xfs_default_attroffset(
	struct xfs_inode	*ip)
{
	struct xfs_mount	*mp = ip->i_mount;
	uint			offset;

	if (mp->m_sb.sb_inodesize == 256) {
		offset = XFS_LITINO(mp, ip->i_d.di_version) -
				XFS_BMDR_SPACE_CALC(MINABTPTRS);
	} else {
		offset = XFS_BMDR_SPACE_CALC(6 * MINABTPTRS);
	}

	ASSERT(offset < XFS_LITINO(mp, ip->i_d.di_version));
	return offset;
}

/*
 * Helper routine to reset inode di_forkoff field when switching
 * attribute fork from local to extent format - we reset it where
 * possible to make space available for inline data fork extents.
 */
STATIC void
xfs_bmap_forkoff_reset(
	xfs_inode_t	*ip,
	int		whichfork)
{
	if (whichfork == XFS_ATTR_FORK &&
	    ip->i_d.di_format != XFS_DINODE_FMT_DEV &&
	    ip->i_d.di_format != XFS_DINODE_FMT_UUID &&
	    ip->i_d.di_format != XFS_DINODE_FMT_BTREE) {
		uint	dfl_forkoff = xfs_default_attroffset(ip) >> 3;

		if (dfl_forkoff > ip->i_d.di_forkoff)
			ip->i_d.di_forkoff = dfl_forkoff;
	}
}

#ifdef DEBUG
STATIC struct xfs_buf *
xfs_bmap_get_bp(
	struct xfs_btree_cur	*cur,
	xfs_fsblock_t		bno)
{
	struct xfs_log_item_desc *lidp;
	int			i;

	if (!cur)
		return NULL;

	for (i = 0; i < XFS_BTREE_MAXLEVELS; i++) {
		if (!cur->bc_bufs[i])
			break;
		if (XFS_BUF_ADDR(cur->bc_bufs[i]) == bno)
			return cur->bc_bufs[i];
	}

	/* Chase down all the log items to see if the bp is there */
	list_for_each_entry(lidp, &cur->bc_tp->t_items, lid_trans) {
		struct xfs_buf_log_item	*bip;
		bip = (struct xfs_buf_log_item *)lidp->lid_item;
		if (bip->bli_item.li_type == XFS_LI_BUF &&
		    XFS_BUF_ADDR(bip->bli_buf) == bno)
			return bip->bli_buf;
	}

	return NULL;
}

STATIC void
xfs_check_block(
	struct xfs_btree_block	*block,
	xfs_mount_t		*mp,
	int			root,
	short			sz)
{
	int			i, j, dmxr;
	__be64			*pp, *thispa;	/* pointer to block address */
	xfs_bmbt_key_t		*prevp, *keyp;

	ASSERT(be16_to_cpu(block->bb_level) > 0);

	prevp = NULL;
	for( i = 1; i <= xfs_btree_get_numrecs(block); i++) {
		dmxr = mp->m_bmap_dmxr[0];
		keyp = XFS_BMBT_KEY_ADDR(mp, block, i);

		if (prevp) {
			ASSERT(be64_to_cpu(prevp->br_startoff) <
			       be64_to_cpu(keyp->br_startoff));
		}
		prevp = keyp;

		/*
		 * Compare the block numbers to see if there are dups.
		 */
		if (root)
			pp = XFS_BMAP_BROOT_PTR_ADDR(mp, block, i, sz);
		else
			pp = XFS_BMBT_PTR_ADDR(mp, block, i, dmxr);

		for (j = i+1; j <= be16_to_cpu(block->bb_numrecs); j++) {
			if (root)
				thispa = XFS_BMAP_BROOT_PTR_ADDR(mp, block, j, sz);
			else
				thispa = XFS_BMBT_PTR_ADDR(mp, block, j, dmxr);
			if (*thispa == *pp) {
				xfs_warn(mp, "%s: thispa(%d) == pp(%d) %Ld",
					__func__, j, i,
					(unsigned long long)be64_to_cpu(*thispa));
				panic("%s: ptrs are equal in node\n",
					__func__);
			}
		}
	}
}

/*
 * Check that the extents for the inode ip are in the right order in all
 * btree leaves. THis becomes prohibitively expensive for large extent count
 * files, so don't bother with inodes that have more than 10,000 extents in
 * them. The btree record ordering checks will still be done, so for such large
 * bmapbt constructs that is going to catch most corruptions.
 */
STATIC void
xfs_bmap_check_leaf_extents(
	xfs_btree_cur_t		*cur,	/* btree cursor or null */
	xfs_inode_t		*ip,		/* incore inode pointer */
	int			whichfork)	/* data or attr fork */
{
	struct xfs_btree_block	*block;	/* current btree block */
	xfs_fsblock_t		bno;	/* block # of "block" */
	xfs_buf_t		*bp;	/* buffer for "block" */
	int			error;	/* error return value */
	xfs_extnum_t		i=0, j;	/* index into the extents list */
	xfs_ifork_t		*ifp;	/* fork structure */
	int			level;	/* btree level, for checking */
	xfs_mount_t		*mp;	/* file system mount structure */
	__be64			*pp;	/* pointer to block address */
	xfs_bmbt_rec_t		*ep;	/* pointer to current extent */
	xfs_bmbt_rec_t		last = {0, 0}; /* last extent in prev block */
	xfs_bmbt_rec_t		*nextp;	/* pointer to next extent */
	int			bp_release = 0;

	if (XFS_IFORK_FORMAT(ip, whichfork) != XFS_DINODE_FMT_BTREE) {
		return;
	}

	/* skip large extent count inodes */
	if (ip->i_d.di_nextents > 10000)
		return;

	bno = NULLFSBLOCK;
	mp = ip->i_mount;
	ifp = XFS_IFORK_PTR(ip, whichfork);
	block = ifp->if_broot;
	/*
	 * Root level must use BMAP_BROOT_PTR_ADDR macro to get ptr out.
	 */
	level = be16_to_cpu(block->bb_level);
	ASSERT(level > 0);
	xfs_check_block(block, mp, 1, ifp->if_broot_bytes);
	pp = XFS_BMAP_BROOT_PTR_ADDR(mp, block, 1, ifp->if_broot_bytes);
	bno = be64_to_cpu(*pp);

	ASSERT(bno != NULLFSBLOCK);
	ASSERT(XFS_FSB_TO_AGNO(mp, bno) < mp->m_sb.sb_agcount);
	ASSERT(XFS_FSB_TO_AGBNO(mp, bno) < mp->m_sb.sb_agblocks);

	/*
	 * Go down the tree until leaf level is reached, following the first
	 * pointer (leftmost) at each level.
	 */
	while (level-- > 0) {
		/* See if buf is in cur first */
		bp_release = 0;
		bp = xfs_bmap_get_bp(cur, XFS_FSB_TO_DADDR(mp, bno));
		if (!bp) {
			bp_release = 1;
			error = xfs_btree_read_bufl(mp, NULL, bno, 0, &bp,
						XFS_BMAP_BTREE_REF,
						&xfs_bmbt_buf_ops);
			if (error)
				goto error_norelse;
		}
		block = XFS_BUF_TO_BLOCK(bp);
		if (level == 0)
			break;

		/*
		 * Check this block for basic sanity (increasing keys and
		 * no duplicate blocks).
		 */

		xfs_check_block(block, mp, 0, 0);
		pp = XFS_BMBT_PTR_ADDR(mp, block, 1, mp->m_bmap_dmxr[1]);
		bno = be64_to_cpu(*pp);
		XFS_WANT_CORRUPTED_GOTO(mp,
					XFS_FSB_SANITY_CHECK(mp, bno), error0);
		if (bp_release) {
			bp_release = 0;
			xfs_trans_brelse(NULL, bp);
		}
	}

	/*
	 * Here with bp and block set to the leftmost leaf node in the tree.
	 */
	i = 0;

	/*
	 * Loop over all leaf nodes checking that all extents are in the right order.
	 */
	for (;;) {
		xfs_fsblock_t	nextbno;
		xfs_extnum_t	num_recs;


		num_recs = xfs_btree_get_numrecs(block);

		/*
		 * Read-ahead the next leaf block, if any.
		 */

		nextbno = be64_to_cpu(block->bb_u.l.bb_rightsib);

		/*
		 * Check all the extents to make sure they are OK.
		 * If we had a previous block, the last entry should
		 * conform with the first entry in this one.
		 */

		ep = XFS_BMBT_REC_ADDR(mp, block, 1);
		if (i) {
			ASSERT(xfs_bmbt_disk_get_startoff(&last) +
			       xfs_bmbt_disk_get_blockcount(&last) <=
			       xfs_bmbt_disk_get_startoff(ep));
		}
		for (j = 1; j < num_recs; j++) {
			nextp = XFS_BMBT_REC_ADDR(mp, block, j + 1);
			ASSERT(xfs_bmbt_disk_get_startoff(ep) +
			       xfs_bmbt_disk_get_blockcount(ep) <=
			       xfs_bmbt_disk_get_startoff(nextp));
			ep = nextp;
		}

		last = *ep;
		i += num_recs;
		if (bp_release) {
			bp_release = 0;
			xfs_trans_brelse(NULL, bp);
		}
		bno = nextbno;
		/*
		 * If we've reached the end, stop.
		 */
		if (bno == NULLFSBLOCK)
			break;

		bp_release = 0;
		bp = xfs_bmap_get_bp(cur, XFS_FSB_TO_DADDR(mp, bno));
		if (!bp) {
			bp_release = 1;
			error = xfs_btree_read_bufl(mp, NULL, bno, 0, &bp,
						XFS_BMAP_BTREE_REF,
						&xfs_bmbt_buf_ops);
			if (error)
				goto error_norelse;
		}
		block = XFS_BUF_TO_BLOCK(bp);
	}

	return;

error0:
	xfs_warn(mp, "%s: at error0", __func__);
	if (bp_release)
		xfs_trans_brelse(NULL, bp);
error_norelse:
	xfs_warn(mp, "%s: BAD after btree leaves for %d extents",
		__func__, i);
	panic("%s: CORRUPTED BTREE OR SOMETHING", __func__);
	return;
}

/*
 * Add bmap trace insert entries for all the contents of the extent records.
 */
void
xfs_bmap_trace_exlist(
	xfs_inode_t	*ip,		/* incore inode pointer */
	xfs_extnum_t	cnt,		/* count of entries in the list */
	int		whichfork,	/* data or attr or cow fork */
	unsigned long	caller_ip)
{
	xfs_extnum_t	idx;		/* extent record index */
	xfs_ifork_t	*ifp;		/* inode fork pointer */
	int		state = 0;

	if (whichfork == XFS_ATTR_FORK)
		state |= BMAP_ATTRFORK;
	else if (whichfork == XFS_COW_FORK)
		state |= BMAP_COWFORK;

	ifp = XFS_IFORK_PTR(ip, whichfork);
	ASSERT(cnt == xfs_iext_count(ifp));
	for (idx = 0; idx < cnt; idx++)
		trace_xfs_extlist(ip, idx, state, caller_ip);
}

/*
 * Validate that the bmbt_irecs being returned from bmapi are valid
 * given the caller's original parameters.  Specifically check the
 * ranges of the returned irecs to ensure that they only extend beyond
 * the given parameters if the XFS_BMAPI_ENTIRE flag was set.
 */
STATIC void
xfs_bmap_validate_ret(
	xfs_fileoff_t		bno,
	xfs_filblks_t		len,
	int			flags,
	xfs_bmbt_irec_t		*mval,
	int			nmap,
	int			ret_nmap)
{
	int			i;		/* index to map values */

	ASSERT(ret_nmap <= nmap);

	for (i = 0; i < ret_nmap; i++) {
		ASSERT(mval[i].br_blockcount > 0);
		if (!(flags & XFS_BMAPI_ENTIRE)) {
			ASSERT(mval[i].br_startoff >= bno);
			ASSERT(mval[i].br_blockcount <= len);
			ASSERT(mval[i].br_startoff + mval[i].br_blockcount <=
			       bno + len);
		} else {
			ASSERT(mval[i].br_startoff < bno + len);
			ASSERT(mval[i].br_startoff + mval[i].br_blockcount >
			       bno);
		}
		ASSERT(i == 0 ||
		       mval[i - 1].br_startoff + mval[i - 1].br_blockcount ==
		       mval[i].br_startoff);
		ASSERT(mval[i].br_startblock != DELAYSTARTBLOCK &&
		       mval[i].br_startblock != HOLESTARTBLOCK);
		ASSERT(mval[i].br_state == XFS_EXT_NORM ||
		       mval[i].br_state == XFS_EXT_UNWRITTEN);
	}
}

#else
#define xfs_bmap_check_leaf_extents(cur, ip, whichfork)		do { } while (0)
#define	xfs_bmap_validate_ret(bno,len,flags,mval,onmap,nmap)
#endif /* DEBUG */

/*
 * bmap free list manipulation functions
 */

/*
 * Add the extent to the list of extents to be free at transaction end.
 * The list is maintained sorted (by block number).
 */
void
xfs_bmap_add_free(
	struct xfs_mount		*mp,
	struct xfs_defer_ops		*dfops,
	xfs_fsblock_t			bno,
	xfs_filblks_t			len,
	struct xfs_owner_info		*oinfo)
{
	struct xfs_extent_free_item	*new;		/* new element */
#ifdef DEBUG
	xfs_agnumber_t		agno;
	xfs_agblock_t		agbno;

	ASSERT(bno != NULLFSBLOCK);
	ASSERT(len > 0);
	ASSERT(len <= MAXEXTLEN);
	ASSERT(!isnullstartblock(bno));
	agno = XFS_FSB_TO_AGNO(mp, bno);
	agbno = XFS_FSB_TO_AGBNO(mp, bno);
	ASSERT(agno < mp->m_sb.sb_agcount);
	ASSERT(agbno < mp->m_sb.sb_agblocks);
	ASSERT(len < mp->m_sb.sb_agblocks);
	ASSERT(agbno + len <= mp->m_sb.sb_agblocks);
#endif
	ASSERT(xfs_bmap_free_item_zone != NULL);

	new = kmem_zone_alloc(xfs_bmap_free_item_zone, KM_SLEEP);
	new->xefi_startblock = bno;
	new->xefi_blockcount = (xfs_extlen_t)len;
	if (oinfo)
		new->xefi_oinfo = *oinfo;
	else
		xfs_rmap_skip_owner_update(&new->xefi_oinfo);
	trace_xfs_bmap_free_defer(mp, XFS_FSB_TO_AGNO(mp, bno), 0,
			XFS_FSB_TO_AGBNO(mp, bno), len);
	xfs_defer_add(dfops, XFS_DEFER_OPS_TYPE_FREE, &new->xefi_list);
}

/*
 * Inode fork format manipulation functions
 */

/*
 * Transform a btree format file with only one leaf node, where the
 * extents list will fit in the inode, into an extents format file.
 * Since the file extents are already in-core, all we have to do is
 * give up the space for the btree root and pitch the leaf block.
 */
STATIC int				/* error */
xfs_bmap_btree_to_extents(
	xfs_trans_t		*tp,	/* transaction pointer */
	xfs_inode_t		*ip,	/* incore inode pointer */
	xfs_btree_cur_t		*cur,	/* btree cursor */
	int			*logflagsp, /* inode logging flags */
	int			whichfork)  /* data or attr fork */
{
	/* REFERENCED */
	struct xfs_btree_block	*cblock;/* child btree block */
	xfs_fsblock_t		cbno;	/* child block number */
	xfs_buf_t		*cbp;	/* child block's buffer */
	int			error;	/* error return value */
	xfs_ifork_t		*ifp;	/* inode fork data */
	xfs_mount_t		*mp;	/* mount point structure */
	__be64			*pp;	/* ptr to block address */
	struct xfs_btree_block	*rblock;/* root btree block */
	struct xfs_owner_info	oinfo;

	mp = ip->i_mount;
	ifp = XFS_IFORK_PTR(ip, whichfork);
	ASSERT(whichfork != XFS_COW_FORK);
	ASSERT(ifp->if_flags & XFS_IFEXTENTS);
	ASSERT(XFS_IFORK_FORMAT(ip, whichfork) == XFS_DINODE_FMT_BTREE);
	rblock = ifp->if_broot;
	ASSERT(be16_to_cpu(rblock->bb_level) == 1);
	ASSERT(be16_to_cpu(rblock->bb_numrecs) == 1);
	ASSERT(xfs_bmbt_maxrecs(mp, ifp->if_broot_bytes, 0) == 1);
	pp = XFS_BMAP_BROOT_PTR_ADDR(mp, rblock, 1, ifp->if_broot_bytes);
	cbno = be64_to_cpu(*pp);
	*logflagsp = 0;
#ifdef DEBUG
	if ((error = xfs_btree_check_lptr(cur, cbno, 1)))
		return error;
#endif
	error = xfs_btree_read_bufl(mp, tp, cbno, 0, &cbp, XFS_BMAP_BTREE_REF,
				&xfs_bmbt_buf_ops);
	if (error)
		return error;
	cblock = XFS_BUF_TO_BLOCK(cbp);
	if ((error = xfs_btree_check_block(cur, cblock, 0, cbp)))
		return error;
	xfs_rmap_ino_bmbt_owner(&oinfo, ip->i_ino, whichfork);
	xfs_bmap_add_free(mp, cur->bc_private.b.dfops, cbno, 1, &oinfo);
	ip->i_d.di_nblocks--;
	xfs_trans_mod_dquot_byino(tp, ip, XFS_TRANS_DQ_BCOUNT, -1L);
	xfs_trans_binval(tp, cbp);
	if (cur->bc_bufs[0] == cbp)
		cur->bc_bufs[0] = NULL;
	xfs_iroot_realloc(ip, -1, whichfork);
	ASSERT(ifp->if_broot == NULL);
	ASSERT((ifp->if_flags & XFS_IFBROOT) == 0);
	XFS_IFORK_FMT_SET(ip, whichfork, XFS_DINODE_FMT_EXTENTS);
	*logflagsp = XFS_ILOG_CORE | xfs_ilog_fext(whichfork);
	return 0;
}

/*
 * Convert an extents-format file into a btree-format file.
 * The new file will have a root block (in the inode) and a single child block.
 */
STATIC int					/* error */
xfs_bmap_extents_to_btree(
	xfs_trans_t		*tp,		/* transaction pointer */
	xfs_inode_t		*ip,		/* incore inode pointer */
	xfs_fsblock_t		*firstblock,	/* first-block-allocated */
	struct xfs_defer_ops	*dfops,		/* blocks freed in xaction */
	xfs_btree_cur_t		**curp,		/* cursor returned to caller */
	int			wasdel,		/* converting a delayed alloc */
	int			*logflagsp,	/* inode logging flags */
	int			whichfork)	/* data or attr fork */
{
	struct xfs_btree_block	*ablock;	/* allocated (child) bt block */
	xfs_buf_t		*abp;		/* buffer for ablock */
	xfs_alloc_arg_t		args;		/* allocation arguments */
	xfs_bmbt_rec_t		*arp;		/* child record pointer */
	struct xfs_btree_block	*block;		/* btree root block */
	xfs_btree_cur_t		*cur;		/* bmap btree cursor */
	xfs_bmbt_rec_host_t	*ep;		/* extent record pointer */
	int			error;		/* error return value */
	xfs_extnum_t		i, cnt;		/* extent record index */
	xfs_ifork_t		*ifp;		/* inode fork pointer */
	xfs_bmbt_key_t		*kp;		/* root block key pointer */
	xfs_mount_t		*mp;		/* mount structure */
	xfs_extnum_t		nextents;	/* number of file extents */
	xfs_bmbt_ptr_t		*pp;		/* root block address pointer */

	mp = ip->i_mount;
	ASSERT(whichfork != XFS_COW_FORK);
	ifp = XFS_IFORK_PTR(ip, whichfork);
	ASSERT(XFS_IFORK_FORMAT(ip, whichfork) == XFS_DINODE_FMT_EXTENTS);

	/*
	 * Make space in the inode incore.
	 */
	xfs_iroot_realloc(ip, 1, whichfork);
	ifp->if_flags |= XFS_IFBROOT;

	/*
	 * Fill in the root.
	 */
	block = ifp->if_broot;
	if (xfs_sb_version_hascrc(&mp->m_sb))
		xfs_btree_init_block_int(mp, block, XFS_BUF_DADDR_NULL,
				 XFS_BMAP_CRC_MAGIC, 1, 1, ip->i_ino,
				 XFS_BTREE_LONG_PTRS | XFS_BTREE_CRC_BLOCKS);
	else
		xfs_btree_init_block_int(mp, block, XFS_BUF_DADDR_NULL,
				 XFS_BMAP_MAGIC, 1, 1, ip->i_ino,
				 XFS_BTREE_LONG_PTRS);

	/*
	 * Need a cursor.  Can't allocate until bb_level is filled in.
	 */
	cur = xfs_bmbt_init_cursor(mp, tp, ip, whichfork);
	cur->bc_private.b.firstblock = *firstblock;
	cur->bc_private.b.dfops = dfops;
	cur->bc_private.b.flags = wasdel ? XFS_BTCUR_BPRV_WASDEL : 0;
	/*
	 * Convert to a btree with two levels, one record in root.
	 */
	XFS_IFORK_FMT_SET(ip, whichfork, XFS_DINODE_FMT_BTREE);
	memset(&args, 0, sizeof(args));
	args.tp = tp;
	args.mp = mp;
	xfs_rmap_ino_bmbt_owner(&args.oinfo, ip->i_ino, whichfork);
	args.firstblock = *firstblock;
	if (*firstblock == NULLFSBLOCK) {
		args.type = XFS_ALLOCTYPE_START_BNO;
		args.fsbno = XFS_INO_TO_FSB(mp, ip->i_ino);
	} else if (dfops->dop_low) {
try_another_ag:
		args.type = XFS_ALLOCTYPE_START_BNO;
		args.fsbno = *firstblock;
	} else {
		args.type = XFS_ALLOCTYPE_NEAR_BNO;
		args.fsbno = *firstblock;
	}
	args.minlen = args.maxlen = args.prod = 1;
	args.wasdel = wasdel;
	*logflagsp = 0;
	if ((error = xfs_alloc_vextent(&args))) {
		xfs_iroot_realloc(ip, -1, whichfork);
		xfs_btree_del_cursor(cur, XFS_BTREE_ERROR);
		return error;
	}

	/*
	 * During a CoW operation, the allocation and bmbt updates occur in
	 * different transactions.  The mapping code tries to put new bmbt
	 * blocks near extents being mapped, but the only way to guarantee this
	 * is if the alloc and the mapping happen in a single transaction that
	 * has a block reservation.  That isn't the case here, so if we run out
	 * of space we'll try again with another AG.
	 */
	if (xfs_sb_version_hasreflink(&cur->bc_mp->m_sb) &&
	    args.fsbno == NULLFSBLOCK &&
	    args.type == XFS_ALLOCTYPE_NEAR_BNO) {
		dfops->dop_low = true;
		goto try_another_ag;
	}
	/*
	 * Allocation can't fail, the space was reserved.
	 */
	ASSERT(args.fsbno != NULLFSBLOCK);
	ASSERT(*firstblock == NULLFSBLOCK ||
	       args.agno == XFS_FSB_TO_AGNO(mp, *firstblock) ||
	       (dfops->dop_low &&
		args.agno > XFS_FSB_TO_AGNO(mp, *firstblock)));
	*firstblock = cur->bc_private.b.firstblock = args.fsbno;
	cur->bc_private.b.allocated++;
	ip->i_d.di_nblocks++;
	xfs_trans_mod_dquot_byino(tp, ip, XFS_TRANS_DQ_BCOUNT, 1L);
	abp = xfs_btree_get_bufl(mp, tp, args.fsbno, 0);
	/*
	 * Fill in the child block.
	 */
	abp->b_ops = &xfs_bmbt_buf_ops;
	ablock = XFS_BUF_TO_BLOCK(abp);
	if (xfs_sb_version_hascrc(&mp->m_sb))
		xfs_btree_init_block_int(mp, ablock, abp->b_bn,
				XFS_BMAP_CRC_MAGIC, 0, 0, ip->i_ino,
				XFS_BTREE_LONG_PTRS | XFS_BTREE_CRC_BLOCKS);
	else
		xfs_btree_init_block_int(mp, ablock, abp->b_bn,
				XFS_BMAP_MAGIC, 0, 0, ip->i_ino,
				XFS_BTREE_LONG_PTRS);

	arp = XFS_BMBT_REC_ADDR(mp, ablock, 1);
	nextents =  xfs_iext_count(ifp);
	for (cnt = i = 0; i < nextents; i++) {
		ep = xfs_iext_get_ext(ifp, i);
		if (!isnullstartblock(xfs_bmbt_get_startblock(ep))) {
			arp->l0 = cpu_to_be64(ep->l0);
			arp->l1 = cpu_to_be64(ep->l1);
			arp++; cnt++;
		}
	}
	ASSERT(cnt == XFS_IFORK_NEXTENTS(ip, whichfork));
	xfs_btree_set_numrecs(ablock, cnt);

	/*
	 * Fill in the root key and pointer.
	 */
	kp = XFS_BMBT_KEY_ADDR(mp, block, 1);
	arp = XFS_BMBT_REC_ADDR(mp, ablock, 1);
	kp->br_startoff = cpu_to_be64(xfs_bmbt_disk_get_startoff(arp));
	pp = XFS_BMBT_PTR_ADDR(mp, block, 1, xfs_bmbt_get_maxrecs(cur,
						be16_to_cpu(block->bb_level)));
	*pp = cpu_to_be64(args.fsbno);

	/*
	 * Do all this logging at the end so that
	 * the root is at the right level.
	 */
	xfs_btree_log_block(cur, abp, XFS_BB_ALL_BITS);
	xfs_btree_log_recs(cur, abp, 1, be16_to_cpu(ablock->bb_numrecs));
	ASSERT(*curp == NULL);
	*curp = cur;
	*logflagsp = XFS_ILOG_CORE | xfs_ilog_fbroot(whichfork);
	return 0;
}

/*
 * Convert a local file to an extents file.
 * This code is out of bounds for data forks of regular files,
 * since the file data needs to get logged so things will stay consistent.
 * (The bmap-level manipulations are ok, though).
 */
void
xfs_bmap_local_to_extents_empty(
	struct xfs_inode	*ip,
	int			whichfork)
{
	struct xfs_ifork	*ifp = XFS_IFORK_PTR(ip, whichfork);

	ASSERT(whichfork != XFS_COW_FORK);
	ASSERT(XFS_IFORK_FORMAT(ip, whichfork) == XFS_DINODE_FMT_LOCAL);
	ASSERT(ifp->if_bytes == 0);
	ASSERT(XFS_IFORK_NEXTENTS(ip, whichfork) == 0);

	xfs_bmap_forkoff_reset(ip, whichfork);
	ifp->if_flags &= ~XFS_IFINLINE;
	ifp->if_flags |= XFS_IFEXTENTS;
	XFS_IFORK_FMT_SET(ip, whichfork, XFS_DINODE_FMT_EXTENTS);
}


STATIC int				/* error */
xfs_bmap_local_to_extents(
	xfs_trans_t	*tp,		/* transaction pointer */
	xfs_inode_t	*ip,		/* incore inode pointer */
	xfs_fsblock_t	*firstblock,	/* first block allocated in xaction */
	xfs_extlen_t	total,		/* total blocks needed by transaction */
	int		*logflagsp,	/* inode logging flags */
	int		whichfork,
	void		(*init_fn)(struct xfs_trans *tp,
				   struct xfs_buf *bp,
				   struct xfs_inode *ip,
				   struct xfs_ifork *ifp))
{
	int		error = 0;
	int		flags;		/* logging flags returned */
	xfs_ifork_t	*ifp;		/* inode fork pointer */
	xfs_alloc_arg_t	args;		/* allocation arguments */
	xfs_buf_t	*bp;		/* buffer for extent block */
	xfs_bmbt_rec_host_t *ep;	/* extent record pointer */

	/*
	 * We don't want to deal with the case of keeping inode data inline yet.
	 * So sending the data fork of a regular inode is invalid.
	 */
	ASSERT(!(S_ISREG(VFS_I(ip)->i_mode) && whichfork == XFS_DATA_FORK));
	ifp = XFS_IFORK_PTR(ip, whichfork);
	ASSERT(XFS_IFORK_FORMAT(ip, whichfork) == XFS_DINODE_FMT_LOCAL);

	if (!ifp->if_bytes) {
		xfs_bmap_local_to_extents_empty(ip, whichfork);
		flags = XFS_ILOG_CORE;
		goto done;
	}

	flags = 0;
	error = 0;
	ASSERT((ifp->if_flags & (XFS_IFINLINE|XFS_IFEXTENTS|XFS_IFEXTIREC)) ==
								XFS_IFINLINE);
	memset(&args, 0, sizeof(args));
	args.tp = tp;
	args.mp = ip->i_mount;
	xfs_rmap_ino_owner(&args.oinfo, ip->i_ino, whichfork, 0);
	args.firstblock = *firstblock;
	/*
	 * Allocate a block.  We know we need only one, since the
	 * file currently fits in an inode.
	 */
	if (*firstblock == NULLFSBLOCK) {
try_another_ag:
		args.fsbno = XFS_INO_TO_FSB(args.mp, ip->i_ino);
		args.type = XFS_ALLOCTYPE_START_BNO;
	} else {
		args.fsbno = *firstblock;
		args.type = XFS_ALLOCTYPE_NEAR_BNO;
	}
	args.total = total;
	args.minlen = args.maxlen = args.prod = 1;
	error = xfs_alloc_vextent(&args);
	if (error)
		goto done;

	/*
	 * During a CoW operation, the allocation and bmbt updates occur in
	 * different transactions.  The mapping code tries to put new bmbt
	 * blocks near extents being mapped, but the only way to guarantee this
	 * is if the alloc and the mapping happen in a single transaction that
	 * has a block reservation.  That isn't the case here, so if we run out
	 * of space we'll try again with another AG.
	 */
	if (xfs_sb_version_hasreflink(&ip->i_mount->m_sb) &&
	    args.fsbno == NULLFSBLOCK &&
	    args.type == XFS_ALLOCTYPE_NEAR_BNO) {
		goto try_another_ag;
	}
	/* Can't fail, the space was reserved. */
	ASSERT(args.fsbno != NULLFSBLOCK);
	ASSERT(args.len == 1);
	*firstblock = args.fsbno;
	bp = xfs_btree_get_bufl(args.mp, tp, args.fsbno, 0);

	/*
	 * Initialize the block, copy the data and log the remote buffer.
	 *
	 * The callout is responsible for logging because the remote format
	 * might differ from the local format and thus we don't know how much to
	 * log here. Note that init_fn must also set the buffer log item type
	 * correctly.
	 */
	init_fn(tp, bp, ip, ifp);

	/* account for the change in fork size */
	xfs_idata_realloc(ip, -ifp->if_bytes, whichfork);
	xfs_bmap_local_to_extents_empty(ip, whichfork);
	flags |= XFS_ILOG_CORE;

	xfs_iext_add(ifp, 0, 1);
	ep = xfs_iext_get_ext(ifp, 0);
	xfs_bmbt_set_allf(ep, 0, args.fsbno, 1, XFS_EXT_NORM);
	trace_xfs_bmap_post_update(ip, 0,
			whichfork == XFS_ATTR_FORK ? BMAP_ATTRFORK : 0,
			_THIS_IP_);
	XFS_IFORK_NEXT_SET(ip, whichfork, 1);
	ip->i_d.di_nblocks = 1;
	xfs_trans_mod_dquot_byino(tp, ip,
		XFS_TRANS_DQ_BCOUNT, 1L);
	flags |= xfs_ilog_fext(whichfork);

done:
	*logflagsp = flags;
	return error;
}

/*
 * Called from xfs_bmap_add_attrfork to handle btree format files.
 */
STATIC int					/* error */
xfs_bmap_add_attrfork_btree(
	xfs_trans_t		*tp,		/* transaction pointer */
	xfs_inode_t		*ip,		/* incore inode pointer */
	xfs_fsblock_t		*firstblock,	/* first block allocated */
	struct xfs_defer_ops	*dfops,		/* blocks to free at commit */
	int			*flags)		/* inode logging flags */
{
	xfs_btree_cur_t		*cur;		/* btree cursor */
	int			error;		/* error return value */
	xfs_mount_t		*mp;		/* file system mount struct */
	int			stat;		/* newroot status */

	mp = ip->i_mount;
	if (ip->i_df.if_broot_bytes <= XFS_IFORK_DSIZE(ip))
		*flags |= XFS_ILOG_DBROOT;
	else {
		cur = xfs_bmbt_init_cursor(mp, tp, ip, XFS_DATA_FORK);
		cur->bc_private.b.dfops = dfops;
		cur->bc_private.b.firstblock = *firstblock;
		if ((error = xfs_bmbt_lookup_ge(cur, 0, 0, 0, &stat)))
			goto error0;
		/* must be at least one entry */
		XFS_WANT_CORRUPTED_GOTO(mp, stat == 1, error0);
		if ((error = xfs_btree_new_iroot(cur, flags, &stat)))
			goto error0;
		if (stat == 0) {
			xfs_btree_del_cursor(cur, XFS_BTREE_NOERROR);
			return -ENOSPC;
		}
		*firstblock = cur->bc_private.b.firstblock;
		cur->bc_private.b.allocated = 0;
		xfs_btree_del_cursor(cur, XFS_BTREE_NOERROR);
	}
	return 0;
error0:
	xfs_btree_del_cursor(cur, XFS_BTREE_ERROR);
	return error;
}

/*
 * Called from xfs_bmap_add_attrfork to handle extents format files.
 */
STATIC int					/* error */
xfs_bmap_add_attrfork_extents(
	xfs_trans_t		*tp,		/* transaction pointer */
	xfs_inode_t		*ip,		/* incore inode pointer */
	xfs_fsblock_t		*firstblock,	/* first block allocated */
	struct xfs_defer_ops	*dfops,		/* blocks to free at commit */
	int			*flags)		/* inode logging flags */
{
	xfs_btree_cur_t		*cur;		/* bmap btree cursor */
	int			error;		/* error return value */

	if (ip->i_d.di_nextents * sizeof(xfs_bmbt_rec_t) <= XFS_IFORK_DSIZE(ip))
		return 0;
	cur = NULL;
	error = xfs_bmap_extents_to_btree(tp, ip, firstblock, dfops, &cur, 0,
		flags, XFS_DATA_FORK);
	if (cur) {
		cur->bc_private.b.allocated = 0;
		xfs_btree_del_cursor(cur,
			error ? XFS_BTREE_ERROR : XFS_BTREE_NOERROR);
	}
	return error;
}

/*
 * Called from xfs_bmap_add_attrfork to handle local format files. Each
 * different data fork content type needs a different callout to do the
 * conversion. Some are basic and only require special block initialisation
 * callouts for the data formating, others (directories) are so specialised they
 * handle everything themselves.
 *
 * XXX (dgc): investigate whether directory conversion can use the generic
 * formatting callout. It should be possible - it's just a very complex
 * formatter.
 */
STATIC int					/* error */
xfs_bmap_add_attrfork_local(
	xfs_trans_t		*tp,		/* transaction pointer */
	xfs_inode_t		*ip,		/* incore inode pointer */
	xfs_fsblock_t		*firstblock,	/* first block allocated */
	struct xfs_defer_ops	*dfops,		/* blocks to free at commit */
	int			*flags)		/* inode logging flags */
{
	xfs_da_args_t		dargs;		/* args for dir/attr code */

	if (ip->i_df.if_bytes <= XFS_IFORK_DSIZE(ip))
		return 0;

	if (S_ISDIR(VFS_I(ip)->i_mode)) {
		memset(&dargs, 0, sizeof(dargs));
		dargs.geo = ip->i_mount->m_dir_geo;
		dargs.dp = ip;
		dargs.firstblock = firstblock;
		dargs.dfops = dfops;
		dargs.total = dargs.geo->fsbcount;
		dargs.whichfork = XFS_DATA_FORK;
		dargs.trans = tp;
		return xfs_dir2_sf_to_block(&dargs);
	}

	if (S_ISLNK(VFS_I(ip)->i_mode))
		return xfs_bmap_local_to_extents(tp, ip, firstblock, 1,
						 flags, XFS_DATA_FORK,
						 xfs_symlink_local_to_remote);

	/* should only be called for types that support local format data */
	ASSERT(0);
	return -EFSCORRUPTED;
}

/*
 * Convert inode from non-attributed to attributed.
 * Must not be in a transaction, ip must not be locked.
 */
int						/* error code */
xfs_bmap_add_attrfork(
	xfs_inode_t		*ip,		/* incore inode pointer */
	int			size,		/* space new attribute needs */
	int			rsvd)		/* xact may use reserved blks */
{
	xfs_fsblock_t		firstblock;	/* 1st block/ag allocated */
	struct xfs_defer_ops	dfops;		/* freed extent records */
	xfs_mount_t		*mp;		/* mount structure */
	xfs_trans_t		*tp;		/* transaction pointer */
	int			blks;		/* space reservation */
	int			version = 1;	/* superblock attr version */
	int			logflags;	/* logging flags */
	int			error;		/* error return value */

	ASSERT(XFS_IFORK_Q(ip) == 0);

	mp = ip->i_mount;
	ASSERT(!XFS_NOT_DQATTACHED(mp, ip));

	blks = XFS_ADDAFORK_SPACE_RES(mp);

	error = xfs_trans_alloc(mp, &M_RES(mp)->tr_addafork, blks, 0,
			rsvd ? XFS_TRANS_RESERVE : 0, &tp);
	if (error)
		return error;

	xfs_ilock(ip, XFS_ILOCK_EXCL);
	error = xfs_trans_reserve_quota_nblks(tp, ip, blks, 0, rsvd ?
			XFS_QMOPT_RES_REGBLKS | XFS_QMOPT_FORCE_RES :
			XFS_QMOPT_RES_REGBLKS);
	if (error)
		goto trans_cancel;
	if (XFS_IFORK_Q(ip))
		goto trans_cancel;
	if (ip->i_d.di_anextents != 0) {
		error = -EFSCORRUPTED;
		goto trans_cancel;
	}
	if (ip->i_d.di_aformat != XFS_DINODE_FMT_EXTENTS) {
		/*
		 * For inodes coming from pre-6.2 filesystems.
		 */
		ASSERT(ip->i_d.di_aformat == 0);
		ip->i_d.di_aformat = XFS_DINODE_FMT_EXTENTS;
	}

	xfs_trans_ijoin(tp, ip, 0);
	xfs_trans_log_inode(tp, ip, XFS_ILOG_CORE);

	switch (ip->i_d.di_format) {
	case XFS_DINODE_FMT_DEV:
		ip->i_d.di_forkoff = roundup(sizeof(xfs_dev_t), 8) >> 3;
		break;
	case XFS_DINODE_FMT_UUID:
		ip->i_d.di_forkoff = roundup(sizeof(uuid_t), 8) >> 3;
		break;
	case XFS_DINODE_FMT_LOCAL:
	case XFS_DINODE_FMT_EXTENTS:
	case XFS_DINODE_FMT_BTREE:
		ip->i_d.di_forkoff = xfs_attr_shortform_bytesfit(ip, size);
		if (!ip->i_d.di_forkoff)
			ip->i_d.di_forkoff = xfs_default_attroffset(ip) >> 3;
		else if (mp->m_flags & XFS_MOUNT_ATTR2)
			version = 2;
		break;
	default:
		ASSERT(0);
		error = -EINVAL;
		goto trans_cancel;
	}

	ASSERT(ip->i_afp == NULL);
	ip->i_afp = kmem_zone_zalloc(xfs_ifork_zone, KM_SLEEP);
	ip->i_afp->if_flags = XFS_IFEXTENTS;
	logflags = 0;
	xfs_defer_init(&dfops, &firstblock);
	switch (ip->i_d.di_format) {
	case XFS_DINODE_FMT_LOCAL:
		error = xfs_bmap_add_attrfork_local(tp, ip, &firstblock, &dfops,
			&logflags);
		break;
	case XFS_DINODE_FMT_EXTENTS:
		error = xfs_bmap_add_attrfork_extents(tp, ip, &firstblock,
			&dfops, &logflags);
		break;
	case XFS_DINODE_FMT_BTREE:
		error = xfs_bmap_add_attrfork_btree(tp, ip, &firstblock, &dfops,
			&logflags);
		break;
	default:
		error = 0;
		break;
	}
	if (logflags)
		xfs_trans_log_inode(tp, ip, logflags);
	if (error)
		goto bmap_cancel;
	if (!xfs_sb_version_hasattr(&mp->m_sb) ||
	   (!xfs_sb_version_hasattr2(&mp->m_sb) && version == 2)) {
		bool log_sb = false;

		spin_lock(&mp->m_sb_lock);
		if (!xfs_sb_version_hasattr(&mp->m_sb)) {
			xfs_sb_version_addattr(&mp->m_sb);
			log_sb = true;
		}
		if (!xfs_sb_version_hasattr2(&mp->m_sb) && version == 2) {
			xfs_sb_version_addattr2(&mp->m_sb);
			log_sb = true;
		}
		spin_unlock(&mp->m_sb_lock);
		if (log_sb)
			xfs_log_sb(tp);
	}

	error = xfs_defer_finish(&tp, &dfops, NULL);
	if (error)
		goto bmap_cancel;
	error = xfs_trans_commit(tp);
	xfs_iunlock(ip, XFS_ILOCK_EXCL);
	return error;

bmap_cancel:
	xfs_defer_cancel(&dfops);
trans_cancel:
	xfs_trans_cancel(tp);
	xfs_iunlock(ip, XFS_ILOCK_EXCL);
	return error;
}

/*
 * Internal and external extent tree search functions.
 */

/*
 * Read in the extents to if_extents.
 * All inode fields are set up by caller, we just traverse the btree
 * and copy the records in. If the file system cannot contain unwritten
 * extents, the records are checked for no "state" flags.
 */
int					/* error */
xfs_bmap_read_extents(
	xfs_trans_t		*tp,	/* transaction pointer */
	xfs_inode_t		*ip,	/* incore inode */
	int			whichfork) /* data or attr fork */
{
	struct xfs_btree_block	*block;	/* current btree block */
	xfs_fsblock_t		bno;	/* block # of "block" */
	xfs_buf_t		*bp;	/* buffer for "block" */
	int			error;	/* error return value */
	xfs_exntfmt_t		exntf;	/* XFS_EXTFMT_NOSTATE, if checking */
	xfs_extnum_t		i, j;	/* index into the extents list */
	xfs_ifork_t		*ifp;	/* fork structure */
	int			level;	/* btree level, for checking */
	xfs_mount_t		*mp;	/* file system mount structure */
	__be64			*pp;	/* pointer to block address */
	/* REFERENCED */
	xfs_extnum_t		room;	/* number of entries there's room for */

	bno = NULLFSBLOCK;
	mp = ip->i_mount;
	ifp = XFS_IFORK_PTR(ip, whichfork);
	exntf = (whichfork != XFS_DATA_FORK) ? XFS_EXTFMT_NOSTATE :
					XFS_EXTFMT_INODE(ip);
	block = ifp->if_broot;
	/*
	 * Root level must use BMAP_BROOT_PTR_ADDR macro to get ptr out.
	 */
	level = be16_to_cpu(block->bb_level);
	ASSERT(level > 0);
	pp = XFS_BMAP_BROOT_PTR_ADDR(mp, block, 1, ifp->if_broot_bytes);
	bno = be64_to_cpu(*pp);
	ASSERT(bno != NULLFSBLOCK);
	ASSERT(XFS_FSB_TO_AGNO(mp, bno) < mp->m_sb.sb_agcount);
	ASSERT(XFS_FSB_TO_AGBNO(mp, bno) < mp->m_sb.sb_agblocks);
	/*
	 * Go down the tree until leaf level is reached, following the first
	 * pointer (leftmost) at each level.
	 */
	while (level-- > 0) {
		error = xfs_btree_read_bufl(mp, tp, bno, 0, &bp,
				XFS_BMAP_BTREE_REF, &xfs_bmbt_buf_ops);
		if (error)
			return error;
		block = XFS_BUF_TO_BLOCK(bp);
		if (level == 0)
			break;
		pp = XFS_BMBT_PTR_ADDR(mp, block, 1, mp->m_bmap_dmxr[1]);
		bno = be64_to_cpu(*pp);
		XFS_WANT_CORRUPTED_GOTO(mp,
			XFS_FSB_SANITY_CHECK(mp, bno), error0);
		xfs_trans_brelse(tp, bp);
	}
	/*
	 * Here with bp and block set to the leftmost leaf node in the tree.
	 */
	room = xfs_iext_count(ifp);
	i = 0;
	/*
	 * Loop over all leaf nodes.  Copy information to the extent records.
	 */
	for (;;) {
		xfs_bmbt_rec_t	*frp;
		xfs_fsblock_t	nextbno;
		xfs_extnum_t	num_recs;
		xfs_extnum_t	start;

		num_recs = xfs_btree_get_numrecs(block);
		if (unlikely(i + num_recs > room)) {
			ASSERT(i + num_recs <= room);
			xfs_warn(ip->i_mount,
				"corrupt dinode %Lu, (btree extents).",
				(unsigned long long) ip->i_ino);
			XFS_CORRUPTION_ERROR("xfs_bmap_read_extents(1)",
				XFS_ERRLEVEL_LOW, ip->i_mount, block);
			goto error0;
		}
		/*
		 * Read-ahead the next leaf block, if any.
		 */
		nextbno = be64_to_cpu(block->bb_u.l.bb_rightsib);
		if (nextbno != NULLFSBLOCK)
			xfs_btree_reada_bufl(mp, nextbno, 1,
					     &xfs_bmbt_buf_ops);
		/*
		 * Copy records into the extent records.
		 */
		frp = XFS_BMBT_REC_ADDR(mp, block, 1);
		start = i;
		for (j = 0; j < num_recs; j++, i++, frp++) {
			xfs_bmbt_rec_host_t *trp = xfs_iext_get_ext(ifp, i);
			trp->l0 = be64_to_cpu(frp->l0);
			trp->l1 = be64_to_cpu(frp->l1);
		}
		if (exntf == XFS_EXTFMT_NOSTATE) {
			/*
			 * Check all attribute bmap btree records and
			 * any "older" data bmap btree records for a
			 * set bit in the "extent flag" position.
			 */
			if (unlikely(xfs_check_nostate_extents(ifp,
					start, num_recs))) {
				XFS_ERROR_REPORT("xfs_bmap_read_extents(2)",
						 XFS_ERRLEVEL_LOW,
						 ip->i_mount);
				goto error0;
			}
		}
		xfs_trans_brelse(tp, bp);
		bno = nextbno;
		/*
		 * If we've reached the end, stop.
		 */
		if (bno == NULLFSBLOCK)
			break;
		error = xfs_btree_read_bufl(mp, tp, bno, 0, &bp,
				XFS_BMAP_BTREE_REF, &xfs_bmbt_buf_ops);
		if (error)
			return error;
		block = XFS_BUF_TO_BLOCK(bp);
	}
	if (i != XFS_IFORK_NEXTENTS(ip, whichfork))
		return -EFSCORRUPTED;
	ASSERT(i == xfs_iext_count(ifp));
	XFS_BMAP_TRACE_EXLIST(ip, i, whichfork);
	return 0;
error0:
	xfs_trans_brelse(tp, bp);
	return -EFSCORRUPTED;
}

/*
 * Returns the file-relative block number of the first unused block(s)
 * in the file with at least "len" logically contiguous blocks free.
 * This is the lowest-address hole if the file has holes, else the first block
 * past the end of file.
 * Return 0 if the file is currently local (in-inode).
 */
int						/* error */
xfs_bmap_first_unused(
	xfs_trans_t	*tp,			/* transaction pointer */
	xfs_inode_t	*ip,			/* incore inode */
	xfs_extlen_t	len,			/* size of hole to find */
	xfs_fileoff_t	*first_unused,		/* unused block */
	int		whichfork)		/* data or attr fork */
{
	int		error;			/* error return value */
	int		idx;			/* extent record index */
	xfs_ifork_t	*ifp;			/* inode fork pointer */
	xfs_fileoff_t	lastaddr;		/* last block number seen */
	xfs_fileoff_t	lowest;			/* lowest useful block */
	xfs_fileoff_t	max;			/* starting useful block */
	xfs_fileoff_t	off;			/* offset for this block */
	xfs_extnum_t	nextents;		/* number of extent entries */

	ASSERT(XFS_IFORK_FORMAT(ip, whichfork) == XFS_DINODE_FMT_BTREE ||
	       XFS_IFORK_FORMAT(ip, whichfork) == XFS_DINODE_FMT_EXTENTS ||
	       XFS_IFORK_FORMAT(ip, whichfork) == XFS_DINODE_FMT_LOCAL);
	if (XFS_IFORK_FORMAT(ip, whichfork) == XFS_DINODE_FMT_LOCAL) {
		*first_unused = 0;
		return 0;
	}
	ifp = XFS_IFORK_PTR(ip, whichfork);
	if (!(ifp->if_flags & XFS_IFEXTENTS) &&
	    (error = xfs_iread_extents(tp, ip, whichfork)))
		return error;
	lowest = *first_unused;
	nextents = xfs_iext_count(ifp);
	for (idx = 0, lastaddr = 0, max = lowest; idx < nextents; idx++) {
		xfs_bmbt_rec_host_t *ep = xfs_iext_get_ext(ifp, idx);
		off = xfs_bmbt_get_startoff(ep);
		/*
		 * See if the hole before this extent will work.
		 */
		if (off >= lowest + len && off - max >= len) {
			*first_unused = max;
			return 0;
		}
		lastaddr = off + xfs_bmbt_get_blockcount(ep);
		max = XFS_FILEOFF_MAX(lastaddr, lowest);
	}
	*first_unused = max;
	return 0;
}

/*
 * Returns the file-relative block number of the last block - 1 before
 * last_block (input value) in the file.
 * This is not based on i_size, it is based on the extent records.
 * Returns 0 for local files, as they do not have extent records.
 */
int						/* error */
xfs_bmap_last_before(
	struct xfs_trans	*tp,		/* transaction pointer */
	struct xfs_inode	*ip,		/* incore inode */
	xfs_fileoff_t		*last_block,	/* last block */
	int			whichfork)	/* data or attr fork */
{
	struct xfs_ifork	*ifp = XFS_IFORK_PTR(ip, whichfork);
	struct xfs_bmbt_irec	got;
	xfs_extnum_t		idx;
	int			error;

	switch (XFS_IFORK_FORMAT(ip, whichfork)) {
	case XFS_DINODE_FMT_LOCAL:
		*last_block = 0;
		return 0;
	case XFS_DINODE_FMT_BTREE:
	case XFS_DINODE_FMT_EXTENTS:
		break;
	default:
		return -EIO;
	}

	if (!(ifp->if_flags & XFS_IFEXTENTS)) {
		error = xfs_iread_extents(tp, ip, whichfork);
		if (error)
			return error;
	}

	if (xfs_iext_lookup_extent(ip, ifp, *last_block - 1, &idx, &got)) {
		if (got.br_startoff <= *last_block - 1)
			return 0;
	}

	if (xfs_iext_get_extent(ifp, idx - 1, &got)) {
		*last_block = got.br_startoff + got.br_blockcount;
		return 0;
	}

	*last_block = 0;
	return 0;
}

int
xfs_bmap_last_extent(
	struct xfs_trans	*tp,
	struct xfs_inode	*ip,
	int			whichfork,
	struct xfs_bmbt_irec	*rec,
	int			*is_empty)
{
	struct xfs_ifork	*ifp = XFS_IFORK_PTR(ip, whichfork);
	int			error;
	int			nextents;

	if (!(ifp->if_flags & XFS_IFEXTENTS)) {
		error = xfs_iread_extents(tp, ip, whichfork);
		if (error)
			return error;
	}

	nextents = xfs_iext_count(ifp);
	if (nextents == 0) {
		*is_empty = 1;
		return 0;
	}

	xfs_bmbt_get_all(xfs_iext_get_ext(ifp, nextents - 1), rec);
	*is_empty = 0;
	return 0;
}

/*
 * Check the last inode extent to determine whether this allocation will result
 * in blocks being allocated at the end of the file. When we allocate new data
 * blocks at the end of the file which do not start at the previous data block,
 * we will try to align the new blocks at stripe unit boundaries.
 *
 * Returns 1 in bma->aeof if the file (fork) is empty as any new write will be
 * at, or past the EOF.
 */
STATIC int
xfs_bmap_isaeof(
	struct xfs_bmalloca	*bma,
	int			whichfork)
{
	struct xfs_bmbt_irec	rec;
	int			is_empty;
	int			error;

	bma->aeof = 0;
	error = xfs_bmap_last_extent(NULL, bma->ip, whichfork, &rec,
				     &is_empty);
	if (error)
		return error;

	if (is_empty) {
		bma->aeof = 1;
		return 0;
	}

	/*
	 * Check if we are allocation or past the last extent, or at least into
	 * the last delayed allocated extent.
	 */
	bma->aeof = bma->offset >= rec.br_startoff + rec.br_blockcount ||
		(bma->offset >= rec.br_startoff &&
		 isnullstartblock(rec.br_startblock));
	return 0;
}

/*
 * Returns the file-relative block number of the first block past eof in
 * the file.  This is not based on i_size, it is based on the extent records.
 * Returns 0 for local files, as they do not have extent records.
 */
int
xfs_bmap_last_offset(
	struct xfs_inode	*ip,
	xfs_fileoff_t		*last_block,
	int			whichfork)
{
	struct xfs_bmbt_irec	rec;
	int			is_empty;
	int			error;

	*last_block = 0;

	if (XFS_IFORK_FORMAT(ip, whichfork) == XFS_DINODE_FMT_LOCAL)
		return 0;

	if (XFS_IFORK_FORMAT(ip, whichfork) != XFS_DINODE_FMT_BTREE &&
	    XFS_IFORK_FORMAT(ip, whichfork) != XFS_DINODE_FMT_EXTENTS)
	       return -EIO;

	error = xfs_bmap_last_extent(NULL, ip, whichfork, &rec, &is_empty);
	if (error || is_empty)
		return error;

	*last_block = rec.br_startoff + rec.br_blockcount;
	return 0;
}

/*
 * Returns whether the selected fork of the inode has exactly one
 * block or not.  For the data fork we check this matches di_size,
 * implying the file's range is 0..bsize-1.
 */
int					/* 1=>1 block, 0=>otherwise */
xfs_bmap_one_block(
	xfs_inode_t	*ip,		/* incore inode */
	int		whichfork)	/* data or attr fork */
{
	xfs_bmbt_rec_host_t *ep;	/* ptr to fork's extent */
	xfs_ifork_t	*ifp;		/* inode fork pointer */
	int		rval;		/* return value */
	xfs_bmbt_irec_t	s;		/* internal version of extent */

#ifndef DEBUG
	if (whichfork == XFS_DATA_FORK)
		return XFS_ISIZE(ip) == ip->i_mount->m_sb.sb_blocksize;
#endif	/* !DEBUG */
	if (XFS_IFORK_NEXTENTS(ip, whichfork) != 1)
		return 0;
	if (XFS_IFORK_FORMAT(ip, whichfork) != XFS_DINODE_FMT_EXTENTS)
		return 0;
	ifp = XFS_IFORK_PTR(ip, whichfork);
	ASSERT(ifp->if_flags & XFS_IFEXTENTS);
	ep = xfs_iext_get_ext(ifp, 0);
	xfs_bmbt_get_all(ep, &s);
	rval = s.br_startoff == 0 && s.br_blockcount == 1;
	if (rval && whichfork == XFS_DATA_FORK)
		ASSERT(XFS_ISIZE(ip) == ip->i_mount->m_sb.sb_blocksize);
	return rval;
}

/*
 * Extent tree manipulation functions used during allocation.
 */

/*
 * Convert a delayed allocation to a real allocation.
 */
STATIC int				/* error */
xfs_bmap_add_extent_delay_real(
	struct xfs_bmalloca	*bma,
	int			whichfork)
{
	struct xfs_bmbt_irec	*new = &bma->got;
	int			diff;	/* temp value */
	xfs_bmbt_rec_host_t	*ep;	/* extent entry for idx */
	int			error;	/* error return value */
	int			i;	/* temp state */
	xfs_ifork_t		*ifp;	/* inode fork pointer */
	xfs_fileoff_t		new_endoff;	/* end offset of new entry */
	xfs_bmbt_irec_t		r[3];	/* neighbor extent entries */
					/* left is 0, right is 1, prev is 2 */
	int			rval=0;	/* return value (logging flags) */
	int			state = 0;/* state bits, accessed thru macros */
	xfs_filblks_t		da_new; /* new count del alloc blocks used */
	xfs_filblks_t		da_old; /* old count del alloc blocks used */
	xfs_filblks_t		temp=0;	/* value for da_new calculations */
	xfs_filblks_t		temp2=0;/* value for da_new calculations */
	int			tmp_rval;	/* partial logging flags */
	struct xfs_mount	*mp;
	xfs_extnum_t		*nextents;

	mp = bma->ip->i_mount;
	ifp = XFS_IFORK_PTR(bma->ip, whichfork);
	ASSERT(whichfork != XFS_ATTR_FORK);
	nextents = (whichfork == XFS_COW_FORK ? &bma->ip->i_cnextents :
						&bma->ip->i_d.di_nextents);

	ASSERT(bma->idx >= 0);
	ASSERT(bma->idx <= xfs_iext_count(ifp));
	ASSERT(!isnullstartblock(new->br_startblock));
	ASSERT(!bma->cur ||
	       (bma->cur->bc_private.b.flags & XFS_BTCUR_BPRV_WASDEL));

	XFS_STATS_INC(mp, xs_add_exlist);

#define	LEFT		r[0]
#define	RIGHT		r[1]
#define	PREV		r[2]

	if (whichfork == XFS_COW_FORK)
		state |= BMAP_COWFORK;

	/*
	 * Set up a bunch of variables to make the tests simpler.
	 */
	ep = xfs_iext_get_ext(ifp, bma->idx);
	xfs_bmbt_get_all(ep, &PREV);
	new_endoff = new->br_startoff + new->br_blockcount;
	ASSERT(PREV.br_startoff <= new->br_startoff);
	ASSERT(PREV.br_startoff + PREV.br_blockcount >= new_endoff);

	da_old = startblockval(PREV.br_startblock);
	da_new = 0;

	/*
	 * Set flags determining what part of the previous delayed allocation
	 * extent is being replaced by a real allocation.
	 */
	if (PREV.br_startoff == new->br_startoff)
		state |= BMAP_LEFT_FILLING;
	if (PREV.br_startoff + PREV.br_blockcount == new_endoff)
		state |= BMAP_RIGHT_FILLING;

	/*
	 * Check and set flags if this segment has a left neighbor.
	 * Don't set contiguous if the combined extent would be too large.
	 */
	if (bma->idx > 0) {
		state |= BMAP_LEFT_VALID;
		xfs_bmbt_get_all(xfs_iext_get_ext(ifp, bma->idx - 1), &LEFT);

		if (isnullstartblock(LEFT.br_startblock))
			state |= BMAP_LEFT_DELAY;
	}

	if ((state & BMAP_LEFT_VALID) && !(state & BMAP_LEFT_DELAY) &&
	    LEFT.br_startoff + LEFT.br_blockcount == new->br_startoff &&
	    LEFT.br_startblock + LEFT.br_blockcount == new->br_startblock &&
	    LEFT.br_state == new->br_state &&
	    LEFT.br_blockcount + new->br_blockcount <= MAXEXTLEN)
		state |= BMAP_LEFT_CONTIG;

	/*
	 * Check and set flags if this segment has a right neighbor.
	 * Don't set contiguous if the combined extent would be too large.
	 * Also check for all-three-contiguous being too large.
	 */
	if (bma->idx < xfs_iext_count(ifp) - 1) {
		state |= BMAP_RIGHT_VALID;
		xfs_bmbt_get_all(xfs_iext_get_ext(ifp, bma->idx + 1), &RIGHT);

		if (isnullstartblock(RIGHT.br_startblock))
			state |= BMAP_RIGHT_DELAY;
	}

	if ((state & BMAP_RIGHT_VALID) && !(state & BMAP_RIGHT_DELAY) &&
	    new_endoff == RIGHT.br_startoff &&
	    new->br_startblock + new->br_blockcount == RIGHT.br_startblock &&
	    new->br_state == RIGHT.br_state &&
	    new->br_blockcount + RIGHT.br_blockcount <= MAXEXTLEN &&
	    ((state & (BMAP_LEFT_CONTIG | BMAP_LEFT_FILLING |
		       BMAP_RIGHT_FILLING)) !=
		      (BMAP_LEFT_CONTIG | BMAP_LEFT_FILLING |
		       BMAP_RIGHT_FILLING) ||
	     LEFT.br_blockcount + new->br_blockcount + RIGHT.br_blockcount
			<= MAXEXTLEN))
		state |= BMAP_RIGHT_CONTIG;

	error = 0;
	/*
	 * Switch out based on the FILLING and CONTIG state bits.
	 */
	switch (state & (BMAP_LEFT_FILLING | BMAP_LEFT_CONTIG |
			 BMAP_RIGHT_FILLING | BMAP_RIGHT_CONTIG)) {
	case BMAP_LEFT_FILLING | BMAP_LEFT_CONTIG |
	     BMAP_RIGHT_FILLING | BMAP_RIGHT_CONTIG:
		/*
		 * Filling in all of a previously delayed allocation extent.
		 * The left and right neighbors are both contiguous with new.
		 */
		bma->idx--;
		trace_xfs_bmap_pre_update(bma->ip, bma->idx, state, _THIS_IP_);
		xfs_bmbt_set_blockcount(xfs_iext_get_ext(ifp, bma->idx),
			LEFT.br_blockcount + PREV.br_blockcount +
			RIGHT.br_blockcount);
		trace_xfs_bmap_post_update(bma->ip, bma->idx, state, _THIS_IP_);

		xfs_iext_remove(bma->ip, bma->idx + 1, 2, state);
		(*nextents)--;
		if (bma->cur == NULL)
			rval = XFS_ILOG_CORE | XFS_ILOG_DEXT;
		else {
			rval = XFS_ILOG_CORE;
			error = xfs_bmbt_lookup_eq(bma->cur, RIGHT.br_startoff,
					RIGHT.br_startblock,
					RIGHT.br_blockcount, &i);
			if (error)
				goto done;
			XFS_WANT_CORRUPTED_GOTO(mp, i == 1, done);
			error = xfs_btree_delete(bma->cur, &i);
			if (error)
				goto done;
			XFS_WANT_CORRUPTED_GOTO(mp, i == 1, done);
			error = xfs_btree_decrement(bma->cur, 0, &i);
			if (error)
				goto done;
			XFS_WANT_CORRUPTED_GOTO(mp, i == 1, done);
			error = xfs_bmbt_update(bma->cur, LEFT.br_startoff,
					LEFT.br_startblock,
					LEFT.br_blockcount +
					PREV.br_blockcount +
					RIGHT.br_blockcount, LEFT.br_state);
			if (error)
				goto done;
		}
		break;

	case BMAP_LEFT_FILLING | BMAP_RIGHT_FILLING | BMAP_LEFT_CONTIG:
		/*
		 * Filling in all of a previously delayed allocation extent.
		 * The left neighbor is contiguous, the right is not.
		 */
		bma->idx--;

		trace_xfs_bmap_pre_update(bma->ip, bma->idx, state, _THIS_IP_);
		xfs_bmbt_set_blockcount(xfs_iext_get_ext(ifp, bma->idx),
			LEFT.br_blockcount + PREV.br_blockcount);
		trace_xfs_bmap_post_update(bma->ip, bma->idx, state, _THIS_IP_);

		xfs_iext_remove(bma->ip, bma->idx + 1, 1, state);
		if (bma->cur == NULL)
			rval = XFS_ILOG_DEXT;
		else {
			rval = 0;
			error = xfs_bmbt_lookup_eq(bma->cur, LEFT.br_startoff,
					LEFT.br_startblock, LEFT.br_blockcount,
					&i);
			if (error)
				goto done;
			XFS_WANT_CORRUPTED_GOTO(mp, i == 1, done);
			error = xfs_bmbt_update(bma->cur, LEFT.br_startoff,
					LEFT.br_startblock,
					LEFT.br_blockcount +
					PREV.br_blockcount, LEFT.br_state);
			if (error)
				goto done;
		}
		break;

	case BMAP_LEFT_FILLING | BMAP_RIGHT_FILLING | BMAP_RIGHT_CONTIG:
		/*
		 * Filling in all of a previously delayed allocation extent.
		 * The right neighbor is contiguous, the left is not.
		 */
		trace_xfs_bmap_pre_update(bma->ip, bma->idx, state, _THIS_IP_);
		xfs_bmbt_set_startblock(ep, new->br_startblock);
		xfs_bmbt_set_blockcount(ep,
			PREV.br_blockcount + RIGHT.br_blockcount);
		trace_xfs_bmap_post_update(bma->ip, bma->idx, state, _THIS_IP_);

		xfs_iext_remove(bma->ip, bma->idx + 1, 1, state);
		if (bma->cur == NULL)
			rval = XFS_ILOG_DEXT;
		else {
			rval = 0;
			error = xfs_bmbt_lookup_eq(bma->cur, RIGHT.br_startoff,
					RIGHT.br_startblock,
					RIGHT.br_blockcount, &i);
			if (error)
				goto done;
			XFS_WANT_CORRUPTED_GOTO(mp, i == 1, done);
			error = xfs_bmbt_update(bma->cur, PREV.br_startoff,
					new->br_startblock,
					PREV.br_blockcount +
					RIGHT.br_blockcount, PREV.br_state);
			if (error)
				goto done;
		}
		break;

	case BMAP_LEFT_FILLING | BMAP_RIGHT_FILLING:
		/*
		 * Filling in all of a previously delayed allocation extent.
		 * Neither the left nor right neighbors are contiguous with
		 * the new one.
		 */
		trace_xfs_bmap_pre_update(bma->ip, bma->idx, state, _THIS_IP_);
		xfs_bmbt_set_startblock(ep, new->br_startblock);
		trace_xfs_bmap_post_update(bma->ip, bma->idx, state, _THIS_IP_);

		(*nextents)++;
		if (bma->cur == NULL)
			rval = XFS_ILOG_CORE | XFS_ILOG_DEXT;
		else {
			rval = XFS_ILOG_CORE;
			error = xfs_bmbt_lookup_eq(bma->cur, new->br_startoff,
					new->br_startblock, new->br_blockcount,
					&i);
			if (error)
				goto done;
			XFS_WANT_CORRUPTED_GOTO(mp, i == 0, done);
			bma->cur->bc_rec.b.br_state = XFS_EXT_NORM;
			error = xfs_btree_insert(bma->cur, &i);
			if (error)
				goto done;
			XFS_WANT_CORRUPTED_GOTO(mp, i == 1, done);
		}
		break;

	case BMAP_LEFT_FILLING | BMAP_LEFT_CONTIG:
		/*
		 * Filling in the first part of a previous delayed allocation.
		 * The left neighbor is contiguous.
		 */
		trace_xfs_bmap_pre_update(bma->ip, bma->idx - 1, state, _THIS_IP_);
		xfs_bmbt_set_blockcount(xfs_iext_get_ext(ifp, bma->idx - 1),
			LEFT.br_blockcount + new->br_blockcount);
		xfs_bmbt_set_startoff(ep,
			PREV.br_startoff + new->br_blockcount);
		trace_xfs_bmap_post_update(bma->ip, bma->idx - 1, state, _THIS_IP_);

		temp = PREV.br_blockcount - new->br_blockcount;
		trace_xfs_bmap_pre_update(bma->ip, bma->idx, state, _THIS_IP_);
		xfs_bmbt_set_blockcount(ep, temp);
		if (bma->cur == NULL)
			rval = XFS_ILOG_DEXT;
		else {
			rval = 0;
			error = xfs_bmbt_lookup_eq(bma->cur, LEFT.br_startoff,
					LEFT.br_startblock, LEFT.br_blockcount,
					&i);
			if (error)
				goto done;
			XFS_WANT_CORRUPTED_GOTO(mp, i == 1, done);
			error = xfs_bmbt_update(bma->cur, LEFT.br_startoff,
					LEFT.br_startblock,
					LEFT.br_blockcount +
					new->br_blockcount,
					LEFT.br_state);
			if (error)
				goto done;
		}
		da_new = XFS_FILBLKS_MIN(xfs_bmap_worst_indlen(bma->ip, temp),
			startblockval(PREV.br_startblock));
		xfs_bmbt_set_startblock(ep, nullstartblock(da_new));
		trace_xfs_bmap_post_update(bma->ip, bma->idx, state, _THIS_IP_);

		bma->idx--;
		break;

	case BMAP_LEFT_FILLING:
		/*
		 * Filling in the first part of a previous delayed allocation.
		 * The left neighbor is not contiguous.
		 */
		trace_xfs_bmap_pre_update(bma->ip, bma->idx, state, _THIS_IP_);
		xfs_bmbt_set_startoff(ep, new_endoff);
		temp = PREV.br_blockcount - new->br_blockcount;
		xfs_bmbt_set_blockcount(ep, temp);
		xfs_iext_insert(bma->ip, bma->idx, 1, new, state);
		(*nextents)++;
		if (bma->cur == NULL)
			rval = XFS_ILOG_CORE | XFS_ILOG_DEXT;
		else {
			rval = XFS_ILOG_CORE;
			error = xfs_bmbt_lookup_eq(bma->cur, new->br_startoff,
					new->br_startblock, new->br_blockcount,
					&i);
			if (error)
				goto done;
			XFS_WANT_CORRUPTED_GOTO(mp, i == 0, done);
			bma->cur->bc_rec.b.br_state = XFS_EXT_NORM;
			error = xfs_btree_insert(bma->cur, &i);
			if (error)
				goto done;
			XFS_WANT_CORRUPTED_GOTO(mp, i == 1, done);
		}

		if (xfs_bmap_needs_btree(bma->ip, whichfork)) {
			error = xfs_bmap_extents_to_btree(bma->tp, bma->ip,
					bma->firstblock, bma->dfops,
					&bma->cur, 1, &tmp_rval, whichfork);
			rval |= tmp_rval;
			if (error)
				goto done;
		}
		da_new = XFS_FILBLKS_MIN(xfs_bmap_worst_indlen(bma->ip, temp),
			startblockval(PREV.br_startblock) -
			(bma->cur ? bma->cur->bc_private.b.allocated : 0));
		ep = xfs_iext_get_ext(ifp, bma->idx + 1);
		xfs_bmbt_set_startblock(ep, nullstartblock(da_new));
		trace_xfs_bmap_post_update(bma->ip, bma->idx + 1, state, _THIS_IP_);
		break;

	case BMAP_RIGHT_FILLING | BMAP_RIGHT_CONTIG:
		/*
		 * Filling in the last part of a previous delayed allocation.
		 * The right neighbor is contiguous with the new allocation.
		 */
		temp = PREV.br_blockcount - new->br_blockcount;
		trace_xfs_bmap_pre_update(bma->ip, bma->idx + 1, state, _THIS_IP_);
		xfs_bmbt_set_blockcount(ep, temp);
		xfs_bmbt_set_allf(xfs_iext_get_ext(ifp, bma->idx + 1),
			new->br_startoff, new->br_startblock,
			new->br_blockcount + RIGHT.br_blockcount,
			RIGHT.br_state);
		trace_xfs_bmap_post_update(bma->ip, bma->idx + 1, state, _THIS_IP_);
		if (bma->cur == NULL)
			rval = XFS_ILOG_DEXT;
		else {
			rval = 0;
			error = xfs_bmbt_lookup_eq(bma->cur, RIGHT.br_startoff,
					RIGHT.br_startblock,
					RIGHT.br_blockcount, &i);
			if (error)
				goto done;
			XFS_WANT_CORRUPTED_GOTO(mp, i == 1, done);
			error = xfs_bmbt_update(bma->cur, new->br_startoff,
					new->br_startblock,
					new->br_blockcount +
					RIGHT.br_blockcount,
					RIGHT.br_state);
			if (error)
				goto done;
		}

		da_new = XFS_FILBLKS_MIN(xfs_bmap_worst_indlen(bma->ip, temp),
			startblockval(PREV.br_startblock));
		trace_xfs_bmap_pre_update(bma->ip, bma->idx, state, _THIS_IP_);
		xfs_bmbt_set_startblock(ep, nullstartblock(da_new));
		trace_xfs_bmap_post_update(bma->ip, bma->idx, state, _THIS_IP_);

		bma->idx++;
		break;

	case BMAP_RIGHT_FILLING:
		/*
		 * Filling in the last part of a previous delayed allocation.
		 * The right neighbor is not contiguous.
		 */
		temp = PREV.br_blockcount - new->br_blockcount;
		trace_xfs_bmap_pre_update(bma->ip, bma->idx, state, _THIS_IP_);
		xfs_bmbt_set_blockcount(ep, temp);
		xfs_iext_insert(bma->ip, bma->idx + 1, 1, new, state);
		(*nextents)++;
		if (bma->cur == NULL)
			rval = XFS_ILOG_CORE | XFS_ILOG_DEXT;
		else {
			rval = XFS_ILOG_CORE;
			error = xfs_bmbt_lookup_eq(bma->cur, new->br_startoff,
					new->br_startblock, new->br_blockcount,
					&i);
			if (error)
				goto done;
			XFS_WANT_CORRUPTED_GOTO(mp, i == 0, done);
			bma->cur->bc_rec.b.br_state = XFS_EXT_NORM;
			error = xfs_btree_insert(bma->cur, &i);
			if (error)
				goto done;
			XFS_WANT_CORRUPTED_GOTO(mp, i == 1, done);
		}

		if (xfs_bmap_needs_btree(bma->ip, whichfork)) {
			error = xfs_bmap_extents_to_btree(bma->tp, bma->ip,
				bma->firstblock, bma->dfops, &bma->cur, 1,
				&tmp_rval, whichfork);
			rval |= tmp_rval;
			if (error)
				goto done;
		}
		da_new = XFS_FILBLKS_MIN(xfs_bmap_worst_indlen(bma->ip, temp),
			startblockval(PREV.br_startblock) -
			(bma->cur ? bma->cur->bc_private.b.allocated : 0));
		ep = xfs_iext_get_ext(ifp, bma->idx);
		xfs_bmbt_set_startblock(ep, nullstartblock(da_new));
		trace_xfs_bmap_post_update(bma->ip, bma->idx, state, _THIS_IP_);

		bma->idx++;
		break;

	case 0:
		/*
		 * Filling in the middle part of a previous delayed allocation.
		 * Contiguity is impossible here.
		 * This case is avoided almost all the time.
		 *
		 * We start with a delayed allocation:
		 *
		 * +ddddddddddddddddddddddddddddddddddddddddddddddddddddddd+
		 *  PREV @ idx
		 *
	         * and we are allocating:
		 *                     +rrrrrrrrrrrrrrrrr+
		 *			      new
		 *
		 * and we set it up for insertion as:
		 * +ddddddddddddddddddd+rrrrrrrrrrrrrrrrr+ddddddddddddddddd+
		 *                            new
		 *  PREV @ idx          LEFT              RIGHT
		 *                      inserted at idx + 1
		 */
		temp = new->br_startoff - PREV.br_startoff;
		temp2 = PREV.br_startoff + PREV.br_blockcount - new_endoff;
		trace_xfs_bmap_pre_update(bma->ip, bma->idx, 0, _THIS_IP_);
		xfs_bmbt_set_blockcount(ep, temp);	/* truncate PREV */
		LEFT = *new;
		RIGHT.br_state = PREV.br_state;
		RIGHT.br_startblock = nullstartblock(
				(int)xfs_bmap_worst_indlen(bma->ip, temp2));
		RIGHT.br_startoff = new_endoff;
		RIGHT.br_blockcount = temp2;
		/* insert LEFT (r[0]) and RIGHT (r[1]) at the same time */
		xfs_iext_insert(bma->ip, bma->idx + 1, 2, &LEFT, state);
		(*nextents)++;
		if (bma->cur == NULL)
			rval = XFS_ILOG_CORE | XFS_ILOG_DEXT;
		else {
			rval = XFS_ILOG_CORE;
			error = xfs_bmbt_lookup_eq(bma->cur, new->br_startoff,
					new->br_startblock, new->br_blockcount,
					&i);
			if (error)
				goto done;
			XFS_WANT_CORRUPTED_GOTO(mp, i == 0, done);
			bma->cur->bc_rec.b.br_state = XFS_EXT_NORM;
			error = xfs_btree_insert(bma->cur, &i);
			if (error)
				goto done;
			XFS_WANT_CORRUPTED_GOTO(mp, i == 1, done);
		}

		if (xfs_bmap_needs_btree(bma->ip, whichfork)) {
			error = xfs_bmap_extents_to_btree(bma->tp, bma->ip,
					bma->firstblock, bma->dfops, &bma->cur,
					1, &tmp_rval, whichfork);
			rval |= tmp_rval;
			if (error)
				goto done;
		}
		temp = xfs_bmap_worst_indlen(bma->ip, temp);
		temp2 = xfs_bmap_worst_indlen(bma->ip, temp2);
		diff = (int)(temp + temp2 - startblockval(PREV.br_startblock) -
			(bma->cur ? bma->cur->bc_private.b.allocated : 0));
		if (diff > 0) {
			error = xfs_mod_fdblocks(bma->ip->i_mount,
						 -((int64_t)diff), false);
			ASSERT(!error);
			if (error)
				goto done;
		}

		ep = xfs_iext_get_ext(ifp, bma->idx);
		xfs_bmbt_set_startblock(ep, nullstartblock((int)temp));
		trace_xfs_bmap_post_update(bma->ip, bma->idx, state, _THIS_IP_);
		trace_xfs_bmap_pre_update(bma->ip, bma->idx + 2, state, _THIS_IP_);
		xfs_bmbt_set_startblock(xfs_iext_get_ext(ifp, bma->idx + 2),
			nullstartblock((int)temp2));
		trace_xfs_bmap_post_update(bma->ip, bma->idx + 2, state, _THIS_IP_);

		bma->idx++;
		da_new = temp + temp2;
		break;

	case BMAP_LEFT_FILLING | BMAP_LEFT_CONTIG | BMAP_RIGHT_CONTIG:
	case BMAP_RIGHT_FILLING | BMAP_LEFT_CONTIG | BMAP_RIGHT_CONTIG:
	case BMAP_LEFT_FILLING | BMAP_RIGHT_CONTIG:
	case BMAP_RIGHT_FILLING | BMAP_LEFT_CONTIG:
	case BMAP_LEFT_CONTIG | BMAP_RIGHT_CONTIG:
	case BMAP_LEFT_CONTIG:
	case BMAP_RIGHT_CONTIG:
		/*
		 * These cases are all impossible.
		 */
		ASSERT(0);
	}

	/* add reverse mapping */
	error = xfs_rmap_map_extent(mp, bma->dfops, bma->ip, whichfork, new);
	if (error)
		goto done;

	/* convert to a btree if necessary */
	if (xfs_bmap_needs_btree(bma->ip, whichfork)) {
		int	tmp_logflags;	/* partial log flag return val */

		ASSERT(bma->cur == NULL);
		error = xfs_bmap_extents_to_btree(bma->tp, bma->ip,
				bma->firstblock, bma->dfops, &bma->cur,
				da_old > 0, &tmp_logflags, whichfork);
		bma->logflags |= tmp_logflags;
		if (error)
			goto done;
	}

	/* adjust for changes in reserved delayed indirect blocks */
	if (da_old || da_new) {
		temp = da_new;
		if (bma->cur)
			temp += bma->cur->bc_private.b.allocated;
		ASSERT(temp <= da_old);
		if (temp < da_old)
			xfs_mod_fdblocks(bma->ip->i_mount,
					(int64_t)(da_old - temp), false);
	}

	/* clear out the allocated field, done with it now in any case. */
	if (bma->cur)
		bma->cur->bc_private.b.allocated = 0;

	xfs_bmap_check_leaf_extents(bma->cur, bma->ip, whichfork);
done:
	if (whichfork != XFS_COW_FORK)
		bma->logflags |= rval;
	return error;
#undef	LEFT
#undef	RIGHT
#undef	PREV
}

/*
 * Convert an unwritten allocation to a real allocation or vice versa.
 */
STATIC int				/* error */
xfs_bmap_add_extent_unwritten_real(
	struct xfs_trans	*tp,
	xfs_inode_t		*ip,	/* incore inode pointer */
	xfs_extnum_t		*idx,	/* extent number to update/insert */
	xfs_btree_cur_t		**curp,	/* if *curp is null, not a btree */
	xfs_bmbt_irec_t		*new,	/* new data to add to file extents */
	xfs_fsblock_t		*first,	/* pointer to firstblock variable */
	struct xfs_defer_ops	*dfops,	/* list of extents to be freed */
	int			*logflagsp) /* inode logging flags */
{
	xfs_btree_cur_t		*cur;	/* btree cursor */
	xfs_bmbt_rec_host_t	*ep;	/* extent entry for idx */
	int			error;	/* error return value */
	int			i;	/* temp state */
	xfs_ifork_t		*ifp;	/* inode fork pointer */
	xfs_fileoff_t		new_endoff;	/* end offset of new entry */
	xfs_exntst_t		newext;	/* new extent state */
	xfs_exntst_t		oldext;	/* old extent state */
	xfs_bmbt_irec_t		r[3];	/* neighbor extent entries */
					/* left is 0, right is 1, prev is 2 */
	int			rval=0;	/* return value (logging flags) */
	int			state = 0;/* state bits, accessed thru macros */
	struct xfs_mount	*mp = tp->t_mountp;

	*logflagsp = 0;

	cur = *curp;
	ifp = XFS_IFORK_PTR(ip, XFS_DATA_FORK);

	ASSERT(*idx >= 0);
	ASSERT(*idx <= xfs_iext_count(ifp));
	ASSERT(!isnullstartblock(new->br_startblock));

	XFS_STATS_INC(mp, xs_add_exlist);

#define	LEFT		r[0]
#define	RIGHT		r[1]
#define	PREV		r[2]

	/*
	 * Set up a bunch of variables to make the tests simpler.
	 */
	error = 0;
	ep = xfs_iext_get_ext(ifp, *idx);
	xfs_bmbt_get_all(ep, &PREV);
	newext = new->br_state;
	oldext = (newext == XFS_EXT_UNWRITTEN) ?
		XFS_EXT_NORM : XFS_EXT_UNWRITTEN;
	ASSERT(PREV.br_state == oldext);
	new_endoff = new->br_startoff + new->br_blockcount;
	ASSERT(PREV.br_startoff <= new->br_startoff);
	ASSERT(PREV.br_startoff + PREV.br_blockcount >= new_endoff);

	/*
	 * Set flags determining what part of the previous oldext allocation
	 * extent is being replaced by a newext allocation.
	 */
	if (PREV.br_startoff == new->br_startoff)
		state |= BMAP_LEFT_FILLING;
	if (PREV.br_startoff + PREV.br_blockcount == new_endoff)
		state |= BMAP_RIGHT_FILLING;

	/*
	 * Check and set flags if this segment has a left neighbor.
	 * Don't set contiguous if the combined extent would be too large.
	 */
	if (*idx > 0) {
		state |= BMAP_LEFT_VALID;
		xfs_bmbt_get_all(xfs_iext_get_ext(ifp, *idx - 1), &LEFT);

		if (isnullstartblock(LEFT.br_startblock))
			state |= BMAP_LEFT_DELAY;
	}

	if ((state & BMAP_LEFT_VALID) && !(state & BMAP_LEFT_DELAY) &&
	    LEFT.br_startoff + LEFT.br_blockcount == new->br_startoff &&
	    LEFT.br_startblock + LEFT.br_blockcount == new->br_startblock &&
	    LEFT.br_state == newext &&
	    LEFT.br_blockcount + new->br_blockcount <= MAXEXTLEN)
		state |= BMAP_LEFT_CONTIG;

	/*
	 * Check and set flags if this segment has a right neighbor.
	 * Don't set contiguous if the combined extent would be too large.
	 * Also check for all-three-contiguous being too large.
	 */
	if (*idx < xfs_iext_count(&ip->i_df) - 1) {
		state |= BMAP_RIGHT_VALID;
		xfs_bmbt_get_all(xfs_iext_get_ext(ifp, *idx + 1), &RIGHT);
		if (isnullstartblock(RIGHT.br_startblock))
			state |= BMAP_RIGHT_DELAY;
	}

	if ((state & BMAP_RIGHT_VALID) && !(state & BMAP_RIGHT_DELAY) &&
	    new_endoff == RIGHT.br_startoff &&
	    new->br_startblock + new->br_blockcount == RIGHT.br_startblock &&
	    newext == RIGHT.br_state &&
	    new->br_blockcount + RIGHT.br_blockcount <= MAXEXTLEN &&
	    ((state & (BMAP_LEFT_CONTIG | BMAP_LEFT_FILLING |
		       BMAP_RIGHT_FILLING)) !=
		      (BMAP_LEFT_CONTIG | BMAP_LEFT_FILLING |
		       BMAP_RIGHT_FILLING) ||
	     LEFT.br_blockcount + new->br_blockcount + RIGHT.br_blockcount
			<= MAXEXTLEN))
		state |= BMAP_RIGHT_CONTIG;

	/*
	 * Switch out based on the FILLING and CONTIG state bits.
	 */
	switch (state & (BMAP_LEFT_FILLING | BMAP_LEFT_CONTIG |
			 BMAP_RIGHT_FILLING | BMAP_RIGHT_CONTIG)) {
	case BMAP_LEFT_FILLING | BMAP_LEFT_CONTIG |
	     BMAP_RIGHT_FILLING | BMAP_RIGHT_CONTIG:
		/*
		 * Setting all of a previous oldext extent to newext.
		 * The left and right neighbors are both contiguous with new.
		 */
		--*idx;

		trace_xfs_bmap_pre_update(ip, *idx, state, _THIS_IP_);
		xfs_bmbt_set_blockcount(xfs_iext_get_ext(ifp, *idx),
			LEFT.br_blockcount + PREV.br_blockcount +
			RIGHT.br_blockcount);
		trace_xfs_bmap_post_update(ip, *idx, state, _THIS_IP_);

		xfs_iext_remove(ip, *idx + 1, 2, state);
		ip->i_d.di_nextents -= 2;
		if (cur == NULL)
			rval = XFS_ILOG_CORE | XFS_ILOG_DEXT;
		else {
			rval = XFS_ILOG_CORE;
			if ((error = xfs_bmbt_lookup_eq(cur, RIGHT.br_startoff,
					RIGHT.br_startblock,
					RIGHT.br_blockcount, &i)))
				goto done;
			XFS_WANT_CORRUPTED_GOTO(mp, i == 1, done);
			if ((error = xfs_btree_delete(cur, &i)))
				goto done;
			XFS_WANT_CORRUPTED_GOTO(mp, i == 1, done);
			if ((error = xfs_btree_decrement(cur, 0, &i)))
				goto done;
			XFS_WANT_CORRUPTED_GOTO(mp, i == 1, done);
			if ((error = xfs_btree_delete(cur, &i)))
				goto done;
			XFS_WANT_CORRUPTED_GOTO(mp, i == 1, done);
			if ((error = xfs_btree_decrement(cur, 0, &i)))
				goto done;
			XFS_WANT_CORRUPTED_GOTO(mp, i == 1, done);
			if ((error = xfs_bmbt_update(cur, LEFT.br_startoff,
				LEFT.br_startblock,
				LEFT.br_blockcount + PREV.br_blockcount +
				RIGHT.br_blockcount, LEFT.br_state)))
				goto done;
		}
		break;

	case BMAP_LEFT_FILLING | BMAP_RIGHT_FILLING | BMAP_LEFT_CONTIG:
		/*
		 * Setting all of a previous oldext extent to newext.
		 * The left neighbor is contiguous, the right is not.
		 */
		--*idx;

		trace_xfs_bmap_pre_update(ip, *idx, state, _THIS_IP_);
		xfs_bmbt_set_blockcount(xfs_iext_get_ext(ifp, *idx),
			LEFT.br_blockcount + PREV.br_blockcount);
		trace_xfs_bmap_post_update(ip, *idx, state, _THIS_IP_);

		xfs_iext_remove(ip, *idx + 1, 1, state);
		ip->i_d.di_nextents--;
		if (cur == NULL)
			rval = XFS_ILOG_CORE | XFS_ILOG_DEXT;
		else {
			rval = XFS_ILOG_CORE;
			if ((error = xfs_bmbt_lookup_eq(cur, PREV.br_startoff,
					PREV.br_startblock, PREV.br_blockcount,
					&i)))
				goto done;
			XFS_WANT_CORRUPTED_GOTO(mp, i == 1, done);
			if ((error = xfs_btree_delete(cur, &i)))
				goto done;
			XFS_WANT_CORRUPTED_GOTO(mp, i == 1, done);
			if ((error = xfs_btree_decrement(cur, 0, &i)))
				goto done;
			XFS_WANT_CORRUPTED_GOTO(mp, i == 1, done);
			if ((error = xfs_bmbt_update(cur, LEFT.br_startoff,
				LEFT.br_startblock,
				LEFT.br_blockcount + PREV.br_blockcount,
				LEFT.br_state)))
				goto done;
		}
		break;

	case BMAP_LEFT_FILLING | BMAP_RIGHT_FILLING | BMAP_RIGHT_CONTIG:
		/*
		 * Setting all of a previous oldext extent to newext.
		 * The right neighbor is contiguous, the left is not.
		 */
		trace_xfs_bmap_pre_update(ip, *idx, state, _THIS_IP_);
		xfs_bmbt_set_blockcount(ep,
			PREV.br_blockcount + RIGHT.br_blockcount);
		xfs_bmbt_set_state(ep, newext);
		trace_xfs_bmap_post_update(ip, *idx, state, _THIS_IP_);
		xfs_iext_remove(ip, *idx + 1, 1, state);
		ip->i_d.di_nextents--;
		if (cur == NULL)
			rval = XFS_ILOG_CORE | XFS_ILOG_DEXT;
		else {
			rval = XFS_ILOG_CORE;
			if ((error = xfs_bmbt_lookup_eq(cur, RIGHT.br_startoff,
					RIGHT.br_startblock,
					RIGHT.br_blockcount, &i)))
				goto done;
			XFS_WANT_CORRUPTED_GOTO(mp, i == 1, done);
			if ((error = xfs_btree_delete(cur, &i)))
				goto done;
			XFS_WANT_CORRUPTED_GOTO(mp, i == 1, done);
			if ((error = xfs_btree_decrement(cur, 0, &i)))
				goto done;
			XFS_WANT_CORRUPTED_GOTO(mp, i == 1, done);
			if ((error = xfs_bmbt_update(cur, new->br_startoff,
				new->br_startblock,
				new->br_blockcount + RIGHT.br_blockcount,
				newext)))
				goto done;
		}
		break;

	case BMAP_LEFT_FILLING | BMAP_RIGHT_FILLING:
		/*
		 * Setting all of a previous oldext extent to newext.
		 * Neither the left nor right neighbors are contiguous with
		 * the new one.
		 */
		trace_xfs_bmap_pre_update(ip, *idx, state, _THIS_IP_);
		xfs_bmbt_set_state(ep, newext);
		trace_xfs_bmap_post_update(ip, *idx, state, _THIS_IP_);

		if (cur == NULL)
			rval = XFS_ILOG_DEXT;
		else {
			rval = 0;
			if ((error = xfs_bmbt_lookup_eq(cur, new->br_startoff,
					new->br_startblock, new->br_blockcount,
					&i)))
				goto done;
			XFS_WANT_CORRUPTED_GOTO(mp, i == 1, done);
			if ((error = xfs_bmbt_update(cur, new->br_startoff,
				new->br_startblock, new->br_blockcount,
				newext)))
				goto done;
		}
		break;

	case BMAP_LEFT_FILLING | BMAP_LEFT_CONTIG:
		/*
		 * Setting the first part of a previous oldext extent to newext.
		 * The left neighbor is contiguous.
		 */
		trace_xfs_bmap_pre_update(ip, *idx - 1, state, _THIS_IP_);
		xfs_bmbt_set_blockcount(xfs_iext_get_ext(ifp, *idx - 1),
			LEFT.br_blockcount + new->br_blockcount);
		xfs_bmbt_set_startoff(ep,
			PREV.br_startoff + new->br_blockcount);
		trace_xfs_bmap_post_update(ip, *idx - 1, state, _THIS_IP_);

		trace_xfs_bmap_pre_update(ip, *idx, state, _THIS_IP_);
		xfs_bmbt_set_startblock(ep,
			new->br_startblock + new->br_blockcount);
		xfs_bmbt_set_blockcount(ep,
			PREV.br_blockcount - new->br_blockcount);
		trace_xfs_bmap_post_update(ip, *idx, state, _THIS_IP_);

		--*idx;

		if (cur == NULL)
			rval = XFS_ILOG_DEXT;
		else {
			rval = 0;
			if ((error = xfs_bmbt_lookup_eq(cur, PREV.br_startoff,
					PREV.br_startblock, PREV.br_blockcount,
					&i)))
				goto done;
			XFS_WANT_CORRUPTED_GOTO(mp, i == 1, done);
			if ((error = xfs_bmbt_update(cur,
				PREV.br_startoff + new->br_blockcount,
				PREV.br_startblock + new->br_blockcount,
				PREV.br_blockcount - new->br_blockcount,
				oldext)))
				goto done;
			if ((error = xfs_btree_decrement(cur, 0, &i)))
				goto done;
			error = xfs_bmbt_update(cur, LEFT.br_startoff,
				LEFT.br_startblock,
				LEFT.br_blockcount + new->br_blockcount,
				LEFT.br_state);
			if (error)
				goto done;
		}
		break;

	case BMAP_LEFT_FILLING:
		/*
		 * Setting the first part of a previous oldext extent to newext.
		 * The left neighbor is not contiguous.
		 */
		trace_xfs_bmap_pre_update(ip, *idx, state, _THIS_IP_);
		ASSERT(ep && xfs_bmbt_get_state(ep) == oldext);
		xfs_bmbt_set_startoff(ep, new_endoff);
		xfs_bmbt_set_blockcount(ep,
			PREV.br_blockcount - new->br_blockcount);
		xfs_bmbt_set_startblock(ep,
			new->br_startblock + new->br_blockcount);
		trace_xfs_bmap_post_update(ip, *idx, state, _THIS_IP_);

		xfs_iext_insert(ip, *idx, 1, new, state);
		ip->i_d.di_nextents++;
		if (cur == NULL)
			rval = XFS_ILOG_CORE | XFS_ILOG_DEXT;
		else {
			rval = XFS_ILOG_CORE;
			if ((error = xfs_bmbt_lookup_eq(cur, PREV.br_startoff,
					PREV.br_startblock, PREV.br_blockcount,
					&i)))
				goto done;
			XFS_WANT_CORRUPTED_GOTO(mp, i == 1, done);
			if ((error = xfs_bmbt_update(cur,
				PREV.br_startoff + new->br_blockcount,
				PREV.br_startblock + new->br_blockcount,
				PREV.br_blockcount - new->br_blockcount,
				oldext)))
				goto done;
			cur->bc_rec.b = *new;
			if ((error = xfs_btree_insert(cur, &i)))
				goto done;
			XFS_WANT_CORRUPTED_GOTO(mp, i == 1, done);
		}
		break;

	case BMAP_RIGHT_FILLING | BMAP_RIGHT_CONTIG:
		/*
		 * Setting the last part of a previous oldext extent to newext.
		 * The right neighbor is contiguous with the new allocation.
		 */
		trace_xfs_bmap_pre_update(ip, *idx, state, _THIS_IP_);
		xfs_bmbt_set_blockcount(ep,
			PREV.br_blockcount - new->br_blockcount);
		trace_xfs_bmap_post_update(ip, *idx, state, _THIS_IP_);

		++*idx;

		trace_xfs_bmap_pre_update(ip, *idx, state, _THIS_IP_);
		xfs_bmbt_set_allf(xfs_iext_get_ext(ifp, *idx),
			new->br_startoff, new->br_startblock,
			new->br_blockcount + RIGHT.br_blockcount, newext);
		trace_xfs_bmap_post_update(ip, *idx, state, _THIS_IP_);

		if (cur == NULL)
			rval = XFS_ILOG_DEXT;
		else {
			rval = 0;
			if ((error = xfs_bmbt_lookup_eq(cur, PREV.br_startoff,
					PREV.br_startblock,
					PREV.br_blockcount, &i)))
				goto done;
			XFS_WANT_CORRUPTED_GOTO(mp, i == 1, done);
			if ((error = xfs_bmbt_update(cur, PREV.br_startoff,
				PREV.br_startblock,
				PREV.br_blockcount - new->br_blockcount,
				oldext)))
				goto done;
			if ((error = xfs_btree_increment(cur, 0, &i)))
				goto done;
			if ((error = xfs_bmbt_update(cur, new->br_startoff,
				new->br_startblock,
				new->br_blockcount + RIGHT.br_blockcount,
				newext)))
				goto done;
		}
		break;

	case BMAP_RIGHT_FILLING:
		/*
		 * Setting the last part of a previous oldext extent to newext.
		 * The right neighbor is not contiguous.
		 */
		trace_xfs_bmap_pre_update(ip, *idx, state, _THIS_IP_);
		xfs_bmbt_set_blockcount(ep,
			PREV.br_blockcount - new->br_blockcount);
		trace_xfs_bmap_post_update(ip, *idx, state, _THIS_IP_);

		++*idx;
		xfs_iext_insert(ip, *idx, 1, new, state);

		ip->i_d.di_nextents++;
		if (cur == NULL)
			rval = XFS_ILOG_CORE | XFS_ILOG_DEXT;
		else {
			rval = XFS_ILOG_CORE;
			if ((error = xfs_bmbt_lookup_eq(cur, PREV.br_startoff,
					PREV.br_startblock, PREV.br_blockcount,
					&i)))
				goto done;
			XFS_WANT_CORRUPTED_GOTO(mp, i == 1, done);
			if ((error = xfs_bmbt_update(cur, PREV.br_startoff,
				PREV.br_startblock,
				PREV.br_blockcount - new->br_blockcount,
				oldext)))
				goto done;
			if ((error = xfs_bmbt_lookup_eq(cur, new->br_startoff,
					new->br_startblock, new->br_blockcount,
					&i)))
				goto done;
			XFS_WANT_CORRUPTED_GOTO(mp, i == 0, done);
			cur->bc_rec.b.br_state = XFS_EXT_NORM;
			if ((error = xfs_btree_insert(cur, &i)))
				goto done;
			XFS_WANT_CORRUPTED_GOTO(mp, i == 1, done);
		}
		break;

	case 0:
		/*
		 * Setting the middle part of a previous oldext extent to
		 * newext.  Contiguity is impossible here.
		 * One extent becomes three extents.
		 */
		trace_xfs_bmap_pre_update(ip, *idx, state, _THIS_IP_);
		xfs_bmbt_set_blockcount(ep,
			new->br_startoff - PREV.br_startoff);
		trace_xfs_bmap_post_update(ip, *idx, state, _THIS_IP_);

		r[0] = *new;
		r[1].br_startoff = new_endoff;
		r[1].br_blockcount =
			PREV.br_startoff + PREV.br_blockcount - new_endoff;
		r[1].br_startblock = new->br_startblock + new->br_blockcount;
		r[1].br_state = oldext;

		++*idx;
		xfs_iext_insert(ip, *idx, 2, &r[0], state);

		ip->i_d.di_nextents += 2;
		if (cur == NULL)
			rval = XFS_ILOG_CORE | XFS_ILOG_DEXT;
		else {
			rval = XFS_ILOG_CORE;
			if ((error = xfs_bmbt_lookup_eq(cur, PREV.br_startoff,
					PREV.br_startblock, PREV.br_blockcount,
					&i)))
				goto done;
			XFS_WANT_CORRUPTED_GOTO(mp, i == 1, done);
			/* new right extent - oldext */
			if ((error = xfs_bmbt_update(cur, r[1].br_startoff,
				r[1].br_startblock, r[1].br_blockcount,
				r[1].br_state)))
				goto done;
			/* new left extent - oldext */
			cur->bc_rec.b = PREV;
			cur->bc_rec.b.br_blockcount =
				new->br_startoff - PREV.br_startoff;
			if ((error = xfs_btree_insert(cur, &i)))
				goto done;
			XFS_WANT_CORRUPTED_GOTO(mp, i == 1, done);
			/*
			 * Reset the cursor to the position of the new extent
			 * we are about to insert as we can't trust it after
			 * the previous insert.
			 */
			if ((error = xfs_bmbt_lookup_eq(cur, new->br_startoff,
					new->br_startblock, new->br_blockcount,
					&i)))
				goto done;
			XFS_WANT_CORRUPTED_GOTO(mp, i == 0, done);
			/* new middle extent - newext */
			cur->bc_rec.b.br_state = new->br_state;
			if ((error = xfs_btree_insert(cur, &i)))
				goto done;
			XFS_WANT_CORRUPTED_GOTO(mp, i == 1, done);
		}
		break;

	case BMAP_LEFT_FILLING | BMAP_LEFT_CONTIG | BMAP_RIGHT_CONTIG:
	case BMAP_RIGHT_FILLING | BMAP_LEFT_CONTIG | BMAP_RIGHT_CONTIG:
	case BMAP_LEFT_FILLING | BMAP_RIGHT_CONTIG:
	case BMAP_RIGHT_FILLING | BMAP_LEFT_CONTIG:
	case BMAP_LEFT_CONTIG | BMAP_RIGHT_CONTIG:
	case BMAP_LEFT_CONTIG:
	case BMAP_RIGHT_CONTIG:
		/*
		 * These cases are all impossible.
		 */
		ASSERT(0);
	}

	/* update reverse mappings */
	error = xfs_rmap_convert_extent(mp, dfops, ip, XFS_DATA_FORK, new);
	if (error)
		goto done;

	/* convert to a btree if necessary */
	if (xfs_bmap_needs_btree(ip, XFS_DATA_FORK)) {
		int	tmp_logflags;	/* partial log flag return val */

		ASSERT(cur == NULL);
		error = xfs_bmap_extents_to_btree(tp, ip, first, dfops, &cur,
				0, &tmp_logflags, XFS_DATA_FORK);
		*logflagsp |= tmp_logflags;
		if (error)
			goto done;
	}

	/* clear out the allocated field, done with it now in any case. */
	if (cur) {
		cur->bc_private.b.allocated = 0;
		*curp = cur;
	}

	xfs_bmap_check_leaf_extents(*curp, ip, XFS_DATA_FORK);
done:
	*logflagsp |= rval;
	return error;
#undef	LEFT
#undef	RIGHT
#undef	PREV
}

/*
 * Convert a hole to a delayed allocation.
 */
STATIC void
xfs_bmap_add_extent_hole_delay(
	xfs_inode_t		*ip,	/* incore inode pointer */
	int			whichfork,
	xfs_extnum_t		*idx,	/* extent number to update/insert */
	xfs_bmbt_irec_t		*new)	/* new data to add to file extents */
{
	xfs_ifork_t		*ifp;	/* inode fork pointer */
	xfs_bmbt_irec_t		left;	/* left neighbor extent entry */
	xfs_filblks_t		newlen=0;	/* new indirect size */
	xfs_filblks_t		oldlen=0;	/* old indirect size */
	xfs_bmbt_irec_t		right;	/* right neighbor extent entry */
	int			state;  /* state bits, accessed thru macros */
	xfs_filblks_t		temp=0;	/* temp for indirect calculations */

	ifp = XFS_IFORK_PTR(ip, whichfork);
	state = 0;
	if (whichfork == XFS_COW_FORK)
		state |= BMAP_COWFORK;
	ASSERT(isnullstartblock(new->br_startblock));

	/*
	 * Check and set flags if this segment has a left neighbor
	 */
	if (*idx > 0) {
		state |= BMAP_LEFT_VALID;
		xfs_bmbt_get_all(xfs_iext_get_ext(ifp, *idx - 1), &left);

		if (isnullstartblock(left.br_startblock))
			state |= BMAP_LEFT_DELAY;
	}

	/*
	 * Check and set flags if the current (right) segment exists.
	 * If it doesn't exist, we're converting the hole at end-of-file.
	 */
	if (*idx < xfs_iext_count(ifp)) {
		state |= BMAP_RIGHT_VALID;
		xfs_bmbt_get_all(xfs_iext_get_ext(ifp, *idx), &right);

		if (isnullstartblock(right.br_startblock))
			state |= BMAP_RIGHT_DELAY;
	}

	/*
	 * Set contiguity flags on the left and right neighbors.
	 * Don't let extents get too large, even if the pieces are contiguous.
	 */
	if ((state & BMAP_LEFT_VALID) && (state & BMAP_LEFT_DELAY) &&
	    left.br_startoff + left.br_blockcount == new->br_startoff &&
	    left.br_blockcount + new->br_blockcount <= MAXEXTLEN)
		state |= BMAP_LEFT_CONTIG;

	if ((state & BMAP_RIGHT_VALID) && (state & BMAP_RIGHT_DELAY) &&
	    new->br_startoff + new->br_blockcount == right.br_startoff &&
	    new->br_blockcount + right.br_blockcount <= MAXEXTLEN &&
	    (!(state & BMAP_LEFT_CONTIG) ||
	     (left.br_blockcount + new->br_blockcount +
	      right.br_blockcount <= MAXEXTLEN)))
		state |= BMAP_RIGHT_CONTIG;

	/*
	 * Switch out based on the contiguity flags.
	 */
	switch (state & (BMAP_LEFT_CONTIG | BMAP_RIGHT_CONTIG)) {
	case BMAP_LEFT_CONTIG | BMAP_RIGHT_CONTIG:
		/*
		 * New allocation is contiguous with delayed allocations
		 * on the left and on the right.
		 * Merge all three into a single extent record.
		 */
		--*idx;
		temp = left.br_blockcount + new->br_blockcount +
			right.br_blockcount;

		trace_xfs_bmap_pre_update(ip, *idx, state, _THIS_IP_);
		xfs_bmbt_set_blockcount(xfs_iext_get_ext(ifp, *idx), temp);
		oldlen = startblockval(left.br_startblock) +
			startblockval(new->br_startblock) +
			startblockval(right.br_startblock);
		newlen = xfs_bmap_worst_indlen(ip, temp);
		xfs_bmbt_set_startblock(xfs_iext_get_ext(ifp, *idx),
			nullstartblock((int)newlen));
		trace_xfs_bmap_post_update(ip, *idx, state, _THIS_IP_);

		xfs_iext_remove(ip, *idx + 1, 1, state);
		break;

	case BMAP_LEFT_CONTIG:
		/*
		 * New allocation is contiguous with a delayed allocation
		 * on the left.
		 * Merge the new allocation with the left neighbor.
		 */
		--*idx;
		temp = left.br_blockcount + new->br_blockcount;

		trace_xfs_bmap_pre_update(ip, *idx, state, _THIS_IP_);
		xfs_bmbt_set_blockcount(xfs_iext_get_ext(ifp, *idx), temp);
		oldlen = startblockval(left.br_startblock) +
			startblockval(new->br_startblock);
		newlen = xfs_bmap_worst_indlen(ip, temp);
		xfs_bmbt_set_startblock(xfs_iext_get_ext(ifp, *idx),
			nullstartblock((int)newlen));
		trace_xfs_bmap_post_update(ip, *idx, state, _THIS_IP_);
		break;

	case BMAP_RIGHT_CONTIG:
		/*
		 * New allocation is contiguous with a delayed allocation
		 * on the right.
		 * Merge the new allocation with the right neighbor.
		 */
		trace_xfs_bmap_pre_update(ip, *idx, state, _THIS_IP_);
		temp = new->br_blockcount + right.br_blockcount;
		oldlen = startblockval(new->br_startblock) +
			startblockval(right.br_startblock);
		newlen = xfs_bmap_worst_indlen(ip, temp);
		xfs_bmbt_set_allf(xfs_iext_get_ext(ifp, *idx),
			new->br_startoff,
			nullstartblock((int)newlen), temp, right.br_state);
		trace_xfs_bmap_post_update(ip, *idx, state, _THIS_IP_);
		break;

	case 0:
		/*
		 * New allocation is not contiguous with another
		 * delayed allocation.
		 * Insert a new entry.
		 */
		oldlen = newlen = 0;
		xfs_iext_insert(ip, *idx, 1, new, state);
		break;
	}
	if (oldlen != newlen) {
		ASSERT(oldlen > newlen);
		xfs_mod_fdblocks(ip->i_mount, (int64_t)(oldlen - newlen),
				 false);
		/*
		 * Nothing to do for disk quota accounting here.
		 */
	}
}

/*
 * Convert a hole to a real allocation.
 */
STATIC int				/* error */
xfs_bmap_add_extent_hole_real(
	struct xfs_bmalloca	*bma,
	int			whichfork)
{
	struct xfs_bmbt_irec	*new = &bma->got;
	int			error;	/* error return value */
	int			i;	/* temp state */
	xfs_ifork_t		*ifp;	/* inode fork pointer */
	xfs_bmbt_irec_t		left;	/* left neighbor extent entry */
	xfs_bmbt_irec_t		right;	/* right neighbor extent entry */
	int			rval=0;	/* return value (logging flags) */
	int			state;	/* state bits, accessed thru macros */
	struct xfs_mount	*mp;

	mp = bma->ip->i_mount;
	ifp = XFS_IFORK_PTR(bma->ip, whichfork);

	ASSERT(bma->idx >= 0);
	ASSERT(bma->idx <= xfs_iext_count(ifp));
	ASSERT(!isnullstartblock(new->br_startblock));
	ASSERT(!bma->cur ||
	       !(bma->cur->bc_private.b.flags & XFS_BTCUR_BPRV_WASDEL));
	ASSERT(whichfork != XFS_COW_FORK);

	XFS_STATS_INC(mp, xs_add_exlist);

	state = 0;
	if (whichfork == XFS_ATTR_FORK)
		state |= BMAP_ATTRFORK;

	/*
	 * Check and set flags if this segment has a left neighbor.
	 */
	if (bma->idx > 0) {
		state |= BMAP_LEFT_VALID;
		xfs_bmbt_get_all(xfs_iext_get_ext(ifp, bma->idx - 1), &left);
		if (isnullstartblock(left.br_startblock))
			state |= BMAP_LEFT_DELAY;
	}

	/*
	 * Check and set flags if this segment has a current value.
	 * Not true if we're inserting into the "hole" at eof.
	 */
	if (bma->idx < xfs_iext_count(ifp)) {
		state |= BMAP_RIGHT_VALID;
		xfs_bmbt_get_all(xfs_iext_get_ext(ifp, bma->idx), &right);
		if (isnullstartblock(right.br_startblock))
			state |= BMAP_RIGHT_DELAY;
	}

	/*
	 * We're inserting a real allocation between "left" and "right".
	 * Set the contiguity flags.  Don't let extents get too large.
	 */
	if ((state & BMAP_LEFT_VALID) && !(state & BMAP_LEFT_DELAY) &&
	    left.br_startoff + left.br_blockcount == new->br_startoff &&
	    left.br_startblock + left.br_blockcount == new->br_startblock &&
	    left.br_state == new->br_state &&
	    left.br_blockcount + new->br_blockcount <= MAXEXTLEN)
		state |= BMAP_LEFT_CONTIG;

	if ((state & BMAP_RIGHT_VALID) && !(state & BMAP_RIGHT_DELAY) &&
	    new->br_startoff + new->br_blockcount == right.br_startoff &&
	    new->br_startblock + new->br_blockcount == right.br_startblock &&
	    new->br_state == right.br_state &&
	    new->br_blockcount + right.br_blockcount <= MAXEXTLEN &&
	    (!(state & BMAP_LEFT_CONTIG) ||
	     left.br_blockcount + new->br_blockcount +
	     right.br_blockcount <= MAXEXTLEN))
		state |= BMAP_RIGHT_CONTIG;

	error = 0;
	/*
	 * Select which case we're in here, and implement it.
	 */
	switch (state & (BMAP_LEFT_CONTIG | BMAP_RIGHT_CONTIG)) {
	case BMAP_LEFT_CONTIG | BMAP_RIGHT_CONTIG:
		/*
		 * New allocation is contiguous with real allocations on the
		 * left and on the right.
		 * Merge all three into a single extent record.
		 */
		--bma->idx;
		trace_xfs_bmap_pre_update(bma->ip, bma->idx, state, _THIS_IP_);
		xfs_bmbt_set_blockcount(xfs_iext_get_ext(ifp, bma->idx),
			left.br_blockcount + new->br_blockcount +
			right.br_blockcount);
		trace_xfs_bmap_post_update(bma->ip, bma->idx, state, _THIS_IP_);

		xfs_iext_remove(bma->ip, bma->idx + 1, 1, state);

		XFS_IFORK_NEXT_SET(bma->ip, whichfork,
			XFS_IFORK_NEXTENTS(bma->ip, whichfork) - 1);
		if (bma->cur == NULL) {
			rval = XFS_ILOG_CORE | xfs_ilog_fext(whichfork);
		} else {
			rval = XFS_ILOG_CORE;
			error = xfs_bmbt_lookup_eq(bma->cur, right.br_startoff,
					right.br_startblock, right.br_blockcount,
					&i);
			if (error)
				goto done;
			XFS_WANT_CORRUPTED_GOTO(mp, i == 1, done);
			error = xfs_btree_delete(bma->cur, &i);
			if (error)
				goto done;
			XFS_WANT_CORRUPTED_GOTO(mp, i == 1, done);
			error = xfs_btree_decrement(bma->cur, 0, &i);
			if (error)
				goto done;
			XFS_WANT_CORRUPTED_GOTO(mp, i == 1, done);
			error = xfs_bmbt_update(bma->cur, left.br_startoff,
					left.br_startblock,
					left.br_blockcount +
						new->br_blockcount +
						right.br_blockcount,
					left.br_state);
			if (error)
				goto done;
		}
		break;

	case BMAP_LEFT_CONTIG:
		/*
		 * New allocation is contiguous with a real allocation
		 * on the left.
		 * Merge the new allocation with the left neighbor.
		 */
		--bma->idx;
		trace_xfs_bmap_pre_update(bma->ip, bma->idx, state, _THIS_IP_);
		xfs_bmbt_set_blockcount(xfs_iext_get_ext(ifp, bma->idx),
			left.br_blockcount + new->br_blockcount);
		trace_xfs_bmap_post_update(bma->ip, bma->idx, state, _THIS_IP_);

		if (bma->cur == NULL) {
			rval = xfs_ilog_fext(whichfork);
		} else {
			rval = 0;
			error = xfs_bmbt_lookup_eq(bma->cur, left.br_startoff,
					left.br_startblock, left.br_blockcount,
					&i);
			if (error)
				goto done;
			XFS_WANT_CORRUPTED_GOTO(mp, i == 1, done);
			error = xfs_bmbt_update(bma->cur, left.br_startoff,
					left.br_startblock,
					left.br_blockcount +
						new->br_blockcount,
					left.br_state);
			if (error)
				goto done;
		}
		break;

	case BMAP_RIGHT_CONTIG:
		/*
		 * New allocation is contiguous with a real allocation
		 * on the right.
		 * Merge the new allocation with the right neighbor.
		 */
		trace_xfs_bmap_pre_update(bma->ip, bma->idx, state, _THIS_IP_);
		xfs_bmbt_set_allf(xfs_iext_get_ext(ifp, bma->idx),
			new->br_startoff, new->br_startblock,
			new->br_blockcount + right.br_blockcount,
			right.br_state);
		trace_xfs_bmap_post_update(bma->ip, bma->idx, state, _THIS_IP_);

		if (bma->cur == NULL) {
			rval = xfs_ilog_fext(whichfork);
		} else {
			rval = 0;
			error = xfs_bmbt_lookup_eq(bma->cur,
					right.br_startoff,
					right.br_startblock,
					right.br_blockcount, &i);
			if (error)
				goto done;
			XFS_WANT_CORRUPTED_GOTO(mp, i == 1, done);
			error = xfs_bmbt_update(bma->cur, new->br_startoff,
					new->br_startblock,
					new->br_blockcount +
						right.br_blockcount,
					right.br_state);
			if (error)
				goto done;
		}
		break;

	case 0:
		/*
		 * New allocation is not contiguous with another
		 * real allocation.
		 * Insert a new entry.
		 */
		xfs_iext_insert(bma->ip, bma->idx, 1, new, state);
		XFS_IFORK_NEXT_SET(bma->ip, whichfork,
			XFS_IFORK_NEXTENTS(bma->ip, whichfork) + 1);
		if (bma->cur == NULL) {
			rval = XFS_ILOG_CORE | xfs_ilog_fext(whichfork);
		} else {
			rval = XFS_ILOG_CORE;
			error = xfs_bmbt_lookup_eq(bma->cur,
					new->br_startoff,
					new->br_startblock,
					new->br_blockcount, &i);
			if (error)
				goto done;
			XFS_WANT_CORRUPTED_GOTO(mp, i == 0, done);
			bma->cur->bc_rec.b.br_state = new->br_state;
			error = xfs_btree_insert(bma->cur, &i);
			if (error)
				goto done;
			XFS_WANT_CORRUPTED_GOTO(mp, i == 1, done);
		}
		break;
	}

	/* add reverse mapping */
	error = xfs_rmap_map_extent(mp, bma->dfops, bma->ip, whichfork, new);
	if (error)
		goto done;

	/* convert to a btree if necessary */
	if (xfs_bmap_needs_btree(bma->ip, whichfork)) {
		int	tmp_logflags;	/* partial log flag return val */

		ASSERT(bma->cur == NULL);
		error = xfs_bmap_extents_to_btree(bma->tp, bma->ip,
				bma->firstblock, bma->dfops, &bma->cur,
				0, &tmp_logflags, whichfork);
		bma->logflags |= tmp_logflags;
		if (error)
			goto done;
	}

	/* clear out the allocated field, done with it now in any case. */
	if (bma->cur)
		bma->cur->bc_private.b.allocated = 0;

	xfs_bmap_check_leaf_extents(bma->cur, bma->ip, whichfork);
done:
	bma->logflags |= rval;
	return error;
}

/*
 * Functions used in the extent read, allocate and remove paths
 */

/*
 * Adjust the size of the new extent based on di_extsize and rt extsize.
 */
int
xfs_bmap_extsize_align(
	xfs_mount_t	*mp,
	xfs_bmbt_irec_t	*gotp,		/* next extent pointer */
	xfs_bmbt_irec_t	*prevp,		/* previous extent pointer */
	xfs_extlen_t	extsz,		/* align to this extent size */
	int		rt,		/* is this a realtime inode? */
	int		eof,		/* is extent at end-of-file? */
	int		delay,		/* creating delalloc extent? */
	int		convert,	/* overwriting unwritten extent? */
	xfs_fileoff_t	*offp,		/* in/out: aligned offset */
	xfs_extlen_t	*lenp)		/* in/out: aligned length */
{
	xfs_fileoff_t	orig_off;	/* original offset */
	xfs_extlen_t	orig_alen;	/* original length */
	xfs_fileoff_t	orig_end;	/* original off+len */
	xfs_fileoff_t	nexto;		/* next file offset */
	xfs_fileoff_t	prevo;		/* previous file offset */
	xfs_fileoff_t	align_off;	/* temp for offset */
	xfs_extlen_t	align_alen;	/* temp for length */
	xfs_extlen_t	temp;		/* temp for calculations */

	if (convert)
		return 0;

	orig_off = align_off = *offp;
	orig_alen = align_alen = *lenp;
	orig_end = orig_off + orig_alen;

	/*
	 * If this request overlaps an existing extent, then don't
	 * attempt to perform any additional alignment.
	 */
	if (!delay && !eof &&
	    (orig_off >= gotp->br_startoff) &&
	    (orig_end <= gotp->br_startoff + gotp->br_blockcount)) {
		return 0;
	}

	/*
	 * If the file offset is unaligned vs. the extent size
	 * we need to align it.  This will be possible unless
	 * the file was previously written with a kernel that didn't
	 * perform this alignment, or if a truncate shot us in the
	 * foot.
	 */
	temp = do_mod(orig_off, extsz);
	if (temp) {
		align_alen += temp;
		align_off -= temp;
	}

	/* Same adjustment for the end of the requested area. */
	temp = (align_alen % extsz);
	if (temp)
		align_alen += extsz - temp;

	/*
	 * For large extent hint sizes, the aligned extent might be larger than
	 * MAXEXTLEN. In that case, reduce the size by an extsz so that it pulls
	 * the length back under MAXEXTLEN. The outer allocation loops handle
	 * short allocation just fine, so it is safe to do this. We only want to
	 * do it when we are forced to, though, because it means more allocation
	 * operations are required.
	 */
	while (align_alen > MAXEXTLEN)
		align_alen -= extsz;
	ASSERT(align_alen <= MAXEXTLEN);

	/*
	 * If the previous block overlaps with this proposed allocation
	 * then move the start forward without adjusting the length.
	 */
	if (prevp->br_startoff != NULLFILEOFF) {
		if (prevp->br_startblock == HOLESTARTBLOCK)
			prevo = prevp->br_startoff;
		else
			prevo = prevp->br_startoff + prevp->br_blockcount;
	} else
		prevo = 0;
	if (align_off != orig_off && align_off < prevo)
		align_off = prevo;
	/*
	 * If the next block overlaps with this proposed allocation
	 * then move the start back without adjusting the length,
	 * but not before offset 0.
	 * This may of course make the start overlap previous block,
	 * and if we hit the offset 0 limit then the next block
	 * can still overlap too.
	 */
	if (!eof && gotp->br_startoff != NULLFILEOFF) {
		if ((delay && gotp->br_startblock == HOLESTARTBLOCK) ||
		    (!delay && gotp->br_startblock == DELAYSTARTBLOCK))
			nexto = gotp->br_startoff + gotp->br_blockcount;
		else
			nexto = gotp->br_startoff;
	} else
		nexto = NULLFILEOFF;
	if (!eof &&
	    align_off + align_alen != orig_end &&
	    align_off + align_alen > nexto)
		align_off = nexto > align_alen ? nexto - align_alen : 0;
	/*
	 * If we're now overlapping the next or previous extent that
	 * means we can't fit an extsz piece in this hole.  Just move
	 * the start forward to the first valid spot and set
	 * the length so we hit the end.
	 */
	if (align_off != orig_off && align_off < prevo)
		align_off = prevo;
	if (align_off + align_alen != orig_end &&
	    align_off + align_alen > nexto &&
	    nexto != NULLFILEOFF) {
		ASSERT(nexto > prevo);
		align_alen = nexto - align_off;
	}

	/*
	 * If realtime, and the result isn't a multiple of the realtime
	 * extent size we need to remove blocks until it is.
	 */
	if (rt && (temp = (align_alen % mp->m_sb.sb_rextsize))) {
		/*
		 * We're not covering the original request, or
		 * we won't be able to once we fix the length.
		 */
		if (orig_off < align_off ||
		    orig_end > align_off + align_alen ||
		    align_alen - temp < orig_alen)
			return -EINVAL;
		/*
		 * Try to fix it by moving the start up.
		 */
		if (align_off + temp <= orig_off) {
			align_alen -= temp;
			align_off += temp;
		}
		/*
		 * Try to fix it by moving the end in.
		 */
		else if (align_off + align_alen - temp >= orig_end)
			align_alen -= temp;
		/*
		 * Set the start to the minimum then trim the length.
		 */
		else {
			align_alen -= orig_off - align_off;
			align_off = orig_off;
			align_alen -= align_alen % mp->m_sb.sb_rextsize;
		}
		/*
		 * Result doesn't cover the request, fail it.
		 */
		if (orig_off < align_off || orig_end > align_off + align_alen)
			return -EINVAL;
	} else {
		ASSERT(orig_off >= align_off);
		/* see MAXEXTLEN handling above */
		ASSERT(orig_end <= align_off + align_alen ||
		       align_alen + extsz > MAXEXTLEN);
	}

#ifdef DEBUG
	if (!eof && gotp->br_startoff != NULLFILEOFF)
		ASSERT(align_off + align_alen <= gotp->br_startoff);
	if (prevp->br_startoff != NULLFILEOFF)
		ASSERT(align_off >= prevp->br_startoff + prevp->br_blockcount);
#endif

	*lenp = align_alen;
	*offp = align_off;
	return 0;
}

#define XFS_ALLOC_GAP_UNITS	4

void
xfs_bmap_adjacent(
	struct xfs_bmalloca	*ap)	/* bmap alloc argument struct */
{
	xfs_fsblock_t	adjust;		/* adjustment to block numbers */
	xfs_agnumber_t	fb_agno;	/* ag number of ap->firstblock */
	xfs_mount_t	*mp;		/* mount point structure */
	int		nullfb;		/* true if ap->firstblock isn't set */
	int		rt;		/* true if inode is realtime */

#define	ISVALID(x,y)	\
	(rt ? \
		(x) < mp->m_sb.sb_rblocks : \
		XFS_FSB_TO_AGNO(mp, x) == XFS_FSB_TO_AGNO(mp, y) && \
		XFS_FSB_TO_AGNO(mp, x) < mp->m_sb.sb_agcount && \
		XFS_FSB_TO_AGBNO(mp, x) < mp->m_sb.sb_agblocks)

	mp = ap->ip->i_mount;
	nullfb = *ap->firstblock == NULLFSBLOCK;
	rt = XFS_IS_REALTIME_INODE(ap->ip) &&
		xfs_alloc_is_userdata(ap->datatype);
	fb_agno = nullfb ? NULLAGNUMBER : XFS_FSB_TO_AGNO(mp, *ap->firstblock);
	/*
	 * If allocating at eof, and there's a previous real block,
	 * try to use its last block as our starting point.
	 */
	if (ap->eof && ap->prev.br_startoff != NULLFILEOFF &&
	    !isnullstartblock(ap->prev.br_startblock) &&
	    ISVALID(ap->prev.br_startblock + ap->prev.br_blockcount,
		    ap->prev.br_startblock)) {
		ap->blkno = ap->prev.br_startblock + ap->prev.br_blockcount;
		/*
		 * Adjust for the gap between prevp and us.
		 */
		adjust = ap->offset -
			(ap->prev.br_startoff + ap->prev.br_blockcount);
		if (adjust &&
		    ISVALID(ap->blkno + adjust, ap->prev.br_startblock))
			ap->blkno += adjust;
	}
	/*
	 * If not at eof, then compare the two neighbor blocks.
	 * Figure out whether either one gives us a good starting point,
	 * and pick the better one.
	 */
	else if (!ap->eof) {
		xfs_fsblock_t	gotbno;		/* right side block number */
		xfs_fsblock_t	gotdiff=0;	/* right side difference */
		xfs_fsblock_t	prevbno;	/* left side block number */
		xfs_fsblock_t	prevdiff=0;	/* left side difference */

		/*
		 * If there's a previous (left) block, select a requested
		 * start block based on it.
		 */
		if (ap->prev.br_startoff != NULLFILEOFF &&
		    !isnullstartblock(ap->prev.br_startblock) &&
		    (prevbno = ap->prev.br_startblock +
			       ap->prev.br_blockcount) &&
		    ISVALID(prevbno, ap->prev.br_startblock)) {
			/*
			 * Calculate gap to end of previous block.
			 */
			adjust = prevdiff = ap->offset -
				(ap->prev.br_startoff +
				 ap->prev.br_blockcount);
			/*
			 * Figure the startblock based on the previous block's
			 * end and the gap size.
			 * Heuristic!
			 * If the gap is large relative to the piece we're
			 * allocating, or using it gives us an invalid block
			 * number, then just use the end of the previous block.
			 */
			if (prevdiff <= XFS_ALLOC_GAP_UNITS * ap->length &&
			    ISVALID(prevbno + prevdiff,
				    ap->prev.br_startblock))
				prevbno += adjust;
			else
				prevdiff += adjust;
			/*
			 * If the firstblock forbids it, can't use it,
			 * must use default.
			 */
			if (!rt && !nullfb &&
			    XFS_FSB_TO_AGNO(mp, prevbno) != fb_agno)
				prevbno = NULLFSBLOCK;
		}
		/*
		 * No previous block or can't follow it, just default.
		 */
		else
			prevbno = NULLFSBLOCK;
		/*
		 * If there's a following (right) block, select a requested
		 * start block based on it.
		 */
		if (!isnullstartblock(ap->got.br_startblock)) {
			/*
			 * Calculate gap to start of next block.
			 */
			adjust = gotdiff = ap->got.br_startoff - ap->offset;
			/*
			 * Figure the startblock based on the next block's
			 * start and the gap size.
			 */
			gotbno = ap->got.br_startblock;
			/*
			 * Heuristic!
			 * If the gap is large relative to the piece we're
			 * allocating, or using it gives us an invalid block
			 * number, then just use the start of the next block
			 * offset by our length.
			 */
			if (gotdiff <= XFS_ALLOC_GAP_UNITS * ap->length &&
			    ISVALID(gotbno - gotdiff, gotbno))
				gotbno -= adjust;
			else if (ISVALID(gotbno - ap->length, gotbno)) {
				gotbno -= ap->length;
				gotdiff += adjust - ap->length;
			} else
				gotdiff += adjust;
			/*
			 * If the firstblock forbids it, can't use it,
			 * must use default.
			 */
			if (!rt && !nullfb &&
			    XFS_FSB_TO_AGNO(mp, gotbno) != fb_agno)
				gotbno = NULLFSBLOCK;
		}
		/*
		 * No next block, just default.
		 */
		else
			gotbno = NULLFSBLOCK;
		/*
		 * If both valid, pick the better one, else the only good
		 * one, else ap->blkno is already set (to 0 or the inode block).
		 */
		if (prevbno != NULLFSBLOCK && gotbno != NULLFSBLOCK)
			ap->blkno = prevdiff <= gotdiff ? prevbno : gotbno;
		else if (prevbno != NULLFSBLOCK)
			ap->blkno = prevbno;
		else if (gotbno != NULLFSBLOCK)
			ap->blkno = gotbno;
	}
#undef ISVALID
}

static int
xfs_bmap_longest_free_extent(
	struct xfs_trans	*tp,
	xfs_agnumber_t		ag,
	xfs_extlen_t		*blen,
	int			*notinit)
{
	struct xfs_mount	*mp = tp->t_mountp;
	struct xfs_perag	*pag;
	xfs_extlen_t		longest;
	int			error = 0;

	pag = xfs_perag_get(mp, ag);
	if (!pag->pagf_init) {
		error = xfs_alloc_pagf_init(mp, tp, ag, XFS_ALLOC_FLAG_TRYLOCK);
		if (error)
			goto out;

		if (!pag->pagf_init) {
			*notinit = 1;
			goto out;
		}
	}

	longest = xfs_alloc_longest_free_extent(mp, pag,
				xfs_alloc_min_freelist(mp, pag),
				xfs_ag_resv_needed(pag, XFS_AG_RESV_NONE));
	if (*blen < longest)
		*blen = longest;

out:
	xfs_perag_put(pag);
	return error;
}

static void
xfs_bmap_select_minlen(
	struct xfs_bmalloca	*ap,
	struct xfs_alloc_arg	*args,
	xfs_extlen_t		*blen,
	int			notinit)
{
	if (notinit || *blen < ap->minlen) {
		/*
		 * Since we did a BUF_TRYLOCK above, it is possible that
		 * there is space for this request.
		 */
		args->minlen = ap->minlen;
	} else if (*blen < args->maxlen) {
		/*
		 * If the best seen length is less than the request length,
		 * use the best as the minimum.
		 */
		args->minlen = *blen;
	} else {
		/*
		 * Otherwise we've seen an extent as big as maxlen, use that
		 * as the minimum.
		 */
		args->minlen = args->maxlen;
	}
}

STATIC int
xfs_bmap_btalloc_nullfb(
	struct xfs_bmalloca	*ap,
	struct xfs_alloc_arg	*args,
	xfs_extlen_t		*blen)
{
	struct xfs_mount	*mp = ap->ip->i_mount;
	xfs_agnumber_t		ag, startag;
	int			notinit = 0;
	int			error;

	args->type = XFS_ALLOCTYPE_START_BNO;
	args->total = ap->total;

	startag = ag = XFS_FSB_TO_AGNO(mp, args->fsbno);
	if (startag == NULLAGNUMBER)
		startag = ag = 0;

	while (*blen < args->maxlen) {
		error = xfs_bmap_longest_free_extent(args->tp, ag, blen,
						     &notinit);
		if (error)
			return error;

		if (++ag == mp->m_sb.sb_agcount)
			ag = 0;
		if (ag == startag)
			break;
	}

	xfs_bmap_select_minlen(ap, args, blen, notinit);
	return 0;
}

STATIC int
xfs_bmap_btalloc_filestreams(
	struct xfs_bmalloca	*ap,
	struct xfs_alloc_arg	*args,
	xfs_extlen_t		*blen)
{
	struct xfs_mount	*mp = ap->ip->i_mount;
	xfs_agnumber_t		ag;
	int			notinit = 0;
	int			error;

	args->type = XFS_ALLOCTYPE_NEAR_BNO;
	args->total = ap->total;

	ag = XFS_FSB_TO_AGNO(mp, args->fsbno);
	if (ag == NULLAGNUMBER)
		ag = 0;

	error = xfs_bmap_longest_free_extent(args->tp, ag, blen, &notinit);
	if (error)
		return error;

	if (*blen < args->maxlen) {
		error = xfs_filestream_new_ag(ap, &ag);
		if (error)
			return error;

		error = xfs_bmap_longest_free_extent(args->tp, ag, blen,
						     &notinit);
		if (error)
			return error;

	}

	xfs_bmap_select_minlen(ap, args, blen, notinit);

	/*
	 * Set the failure fallback case to look in the selected AG as stream
	 * may have moved.
	 */
	ap->blkno = args->fsbno = XFS_AGB_TO_FSB(mp, ag, 0);
	return 0;
}

STATIC int
xfs_bmap_btalloc(
	struct xfs_bmalloca	*ap)	/* bmap alloc argument struct */
{
	xfs_mount_t	*mp;		/* mount point structure */
	xfs_alloctype_t	atype = 0;	/* type for allocation routines */
	xfs_extlen_t	align = 0;	/* minimum allocation alignment */
	xfs_agnumber_t	fb_agno;	/* ag number of ap->firstblock */
	xfs_agnumber_t	ag;
	xfs_alloc_arg_t	args;
	xfs_extlen_t	blen;
	xfs_extlen_t	nextminlen = 0;
	int		nullfb;		/* true if ap->firstblock isn't set */
	int		isaligned;
	int		tryagain;
	int		error;
	int		stripe_align;

	ASSERT(ap->length);

	mp = ap->ip->i_mount;

	/* stripe alignment for allocation is determined by mount parameters */
	stripe_align = 0;
	if (mp->m_swidth && (mp->m_flags & XFS_MOUNT_SWALLOC))
		stripe_align = mp->m_swidth;
	else if (mp->m_dalign)
		stripe_align = mp->m_dalign;

	if (ap->flags & XFS_BMAPI_COWFORK)
		align = xfs_get_cowextsz_hint(ap->ip);
	else if (xfs_alloc_is_userdata(ap->datatype))
		align = xfs_get_extsz_hint(ap->ip);
	if (align) {
		error = xfs_bmap_extsize_align(mp, &ap->got, &ap->prev,
						align, 0, ap->eof, 0, ap->conv,
						&ap->offset, &ap->length);
		ASSERT(!error);
		ASSERT(ap->length);
	}


	nullfb = *ap->firstblock == NULLFSBLOCK;
	fb_agno = nullfb ? NULLAGNUMBER : XFS_FSB_TO_AGNO(mp, *ap->firstblock);
	if (nullfb) {
		if (xfs_alloc_is_userdata(ap->datatype) &&
		    xfs_inode_is_filestream(ap->ip)) {
			ag = xfs_filestream_lookup_ag(ap->ip);
			ag = (ag != NULLAGNUMBER) ? ag : 0;
			ap->blkno = XFS_AGB_TO_FSB(mp, ag, 0);
		} else {
			ap->blkno = XFS_INO_TO_FSB(mp, ap->ip->i_ino);
		}
	} else
		ap->blkno = *ap->firstblock;

	xfs_bmap_adjacent(ap);

	/*
	 * If allowed, use ap->blkno; otherwise must use firstblock since
	 * it's in the right allocation group.
	 */
	if (nullfb || XFS_FSB_TO_AGNO(mp, ap->blkno) == fb_agno)
		;
	else
		ap->blkno = *ap->firstblock;
	/*
	 * Normal allocation, done through xfs_alloc_vextent.
	 */
	tryagain = isaligned = 0;
	memset(&args, 0, sizeof(args));
	args.tp = ap->tp;
	args.mp = mp;
	args.fsbno = ap->blkno;
	xfs_rmap_skip_owner_update(&args.oinfo);

	/* Trim the allocation back to the maximum an AG can fit. */
	args.maxlen = MIN(ap->length, mp->m_ag_max_usable);
	args.firstblock = *ap->firstblock;
	blen = 0;
	if (nullfb) {
		/*
		 * Search for an allocation group with a single extent large
		 * enough for the request.  If one isn't found, then adjust
		 * the minimum allocation size to the largest space found.
		 */
		if (xfs_alloc_is_userdata(ap->datatype) &&
		    xfs_inode_is_filestream(ap->ip))
			error = xfs_bmap_btalloc_filestreams(ap, &args, &blen);
		else
			error = xfs_bmap_btalloc_nullfb(ap, &args, &blen);
		if (error)
			return error;
	} else if (ap->dfops->dop_low) {
		if (xfs_inode_is_filestream(ap->ip))
			args.type = XFS_ALLOCTYPE_FIRST_AG;
		else
			args.type = XFS_ALLOCTYPE_START_BNO;
		args.total = args.minlen = ap->minlen;
	} else {
		args.type = XFS_ALLOCTYPE_NEAR_BNO;
		args.total = ap->total;
		args.minlen = ap->minlen;
	}
	/* apply extent size hints if obtained earlier */
	if (align) {
		args.prod = align;
		if ((args.mod = (xfs_extlen_t)do_mod(ap->offset, args.prod)))
			args.mod = (xfs_extlen_t)(args.prod - args.mod);
	} else if (mp->m_sb.sb_blocksize >= PAGE_SIZE) {
		args.prod = 1;
		args.mod = 0;
	} else {
		args.prod = PAGE_SIZE >> mp->m_sb.sb_blocklog;
		if ((args.mod = (xfs_extlen_t)(do_mod(ap->offset, args.prod))))
			args.mod = (xfs_extlen_t)(args.prod - args.mod);
	}
	/*
	 * If we are not low on available data blocks, and the
	 * underlying logical volume manager is a stripe, and
	 * the file offset is zero then try to allocate data
	 * blocks on stripe unit boundary.
	 * NOTE: ap->aeof is only set if the allocation length
	 * is >= the stripe unit and the allocation offset is
	 * at the end of file.
	 */
	if (!ap->dfops->dop_low && ap->aeof) {
		if (!ap->offset) {
			args.alignment = stripe_align;
			atype = args.type;
			isaligned = 1;
			/*
			 * Adjust for alignment
			 */
			if (blen > args.alignment && blen <= args.maxlen)
				args.minlen = blen - args.alignment;
			args.minalignslop = 0;
		} else {
			/*
			 * First try an exact bno allocation.
			 * If it fails then do a near or start bno
			 * allocation with alignment turned on.
			 */
			atype = args.type;
			tryagain = 1;
			args.type = XFS_ALLOCTYPE_THIS_BNO;
			args.alignment = 1;
			/*
			 * Compute the minlen+alignment for the
			 * next case.  Set slop so that the value
			 * of minlen+alignment+slop doesn't go up
			 * between the calls.
			 */
			if (blen > stripe_align && blen <= args.maxlen)
				nextminlen = blen - stripe_align;
			else
				nextminlen = args.minlen;
			if (nextminlen + stripe_align > args.minlen + 1)
				args.minalignslop =
					nextminlen + stripe_align -
					args.minlen - 1;
			else
				args.minalignslop = 0;
		}
	} else {
		args.alignment = 1;
		args.minalignslop = 0;
	}
	args.minleft = ap->minleft;
	args.wasdel = ap->wasdel;
	args.resv = XFS_AG_RESV_NONE;
	args.datatype = ap->datatype;
	if (ap->datatype & XFS_ALLOC_USERDATA_ZERO)
		args.ip = ap->ip;

	error = xfs_alloc_vextent(&args);
	if (error)
		return error;

	if (tryagain && args.fsbno == NULLFSBLOCK) {
		/*
		 * Exact allocation failed. Now try with alignment
		 * turned on.
		 */
		args.type = atype;
		args.fsbno = ap->blkno;
		args.alignment = stripe_align;
		args.minlen = nextminlen;
		args.minalignslop = 0;
		isaligned = 1;
		if ((error = xfs_alloc_vextent(&args)))
			return error;
	}
	if (isaligned && args.fsbno == NULLFSBLOCK) {
		/*
		 * allocation failed, so turn off alignment and
		 * try again.
		 */
		args.type = atype;
		args.fsbno = ap->blkno;
		args.alignment = 0;
		if ((error = xfs_alloc_vextent(&args)))
			return error;
	}
	if (args.fsbno == NULLFSBLOCK && nullfb &&
	    args.minlen > ap->minlen) {
		args.minlen = ap->minlen;
		args.type = XFS_ALLOCTYPE_START_BNO;
		args.fsbno = ap->blkno;
		if ((error = xfs_alloc_vextent(&args)))
			return error;
	}
	if (args.fsbno == NULLFSBLOCK && nullfb) {
		args.fsbno = 0;
		args.type = XFS_ALLOCTYPE_FIRST_AG;
		args.total = ap->minlen;
		if ((error = xfs_alloc_vextent(&args)))
			return error;
		ap->dfops->dop_low = true;
	}
	if (args.fsbno != NULLFSBLOCK) {
		/*
		 * check the allocation happened at the same or higher AG than
		 * the first block that was allocated.
		 */
		ASSERT(*ap->firstblock == NULLFSBLOCK ||
		       XFS_FSB_TO_AGNO(mp, *ap->firstblock) ==
		       XFS_FSB_TO_AGNO(mp, args.fsbno) ||
		       (ap->dfops->dop_low &&
			XFS_FSB_TO_AGNO(mp, *ap->firstblock) <
			XFS_FSB_TO_AGNO(mp, args.fsbno)));

		ap->blkno = args.fsbno;
		if (*ap->firstblock == NULLFSBLOCK)
			*ap->firstblock = args.fsbno;
		ASSERT(nullfb || fb_agno == args.agno ||
		       (ap->dfops->dop_low && fb_agno < args.agno));
		ap->length = args.len;
		if (!(ap->flags & XFS_BMAPI_COWFORK))
			ap->ip->i_d.di_nblocks += args.len;
		xfs_trans_log_inode(ap->tp, ap->ip, XFS_ILOG_CORE);
		if (ap->wasdel)
			ap->ip->i_delayed_blks -= args.len;
		/*
		 * Adjust the disk quota also. This was reserved
		 * earlier.
		 */
		xfs_trans_mod_dquot_byino(ap->tp, ap->ip,
			ap->wasdel ? XFS_TRANS_DQ_DELBCOUNT :
					XFS_TRANS_DQ_BCOUNT,
			(long) args.len);
	} else {
		ap->blkno = NULLFSBLOCK;
		ap->length = 0;
	}
	return 0;
}

/*
 * For a remap operation, just "allocate" an extent at the address that the
 * caller passed in, and ensure that the AGFL is the right size.  The caller
 * will then map the "allocated" extent into the file somewhere.
 */
STATIC int
xfs_bmap_remap_alloc(
	struct xfs_bmalloca	*ap)
{
	struct xfs_trans	*tp = ap->tp;
	struct xfs_mount	*mp = tp->t_mountp;
	xfs_agblock_t		bno;
	struct xfs_alloc_arg	args;
	int			error;

	/*
	 * validate that the block number is legal - the enables us to detect
	 * and handle a silent filesystem corruption rather than crashing.
	 */
	memset(&args, 0, sizeof(struct xfs_alloc_arg));
	args.tp = ap->tp;
	args.mp = ap->tp->t_mountp;
	bno = *ap->firstblock;
	args.agno = XFS_FSB_TO_AGNO(mp, bno);
	args.agbno = XFS_FSB_TO_AGBNO(mp, bno);
	if (args.agno >= mp->m_sb.sb_agcount ||
	    args.agbno >= mp->m_sb.sb_agblocks)
		return -EFSCORRUPTED;

	/* "Allocate" the extent from the range we passed in. */
	trace_xfs_bmap_remap_alloc(ap->ip, *ap->firstblock, ap->length);
	ap->blkno = bno;
	ap->ip->i_d.di_nblocks += ap->length;
	xfs_trans_log_inode(ap->tp, ap->ip, XFS_ILOG_CORE);

	/* Fix the freelist, like a real allocator does. */
	args.datatype = ap->datatype;
	args.pag = xfs_perag_get(args.mp, args.agno);
	ASSERT(args.pag);

	/*
	 * The freelist fixing code will decline the allocation if
	 * the size and shape of the free space doesn't allow for
	 * allocating the extent and updating all the metadata that
	 * happens during an allocation.  We're remapping, not
	 * allocating, so skip that check by pretending to be freeing.
	 */
	error = xfs_alloc_fix_freelist(&args, XFS_ALLOC_FLAG_FREEING);
	xfs_perag_put(args.pag);
	if (error)
		trace_xfs_bmap_remap_alloc_error(ap->ip, error, _RET_IP_);
	return error;
}

/*
 * xfs_bmap_alloc is called by xfs_bmapi to allocate an extent for a file.
 * It figures out where to ask the underlying allocator to put the new extent.
 */
STATIC int
xfs_bmap_alloc(
	struct xfs_bmalloca	*ap)	/* bmap alloc argument struct */
{
	if (ap->flags & XFS_BMAPI_REMAP)
		return xfs_bmap_remap_alloc(ap);
	if (XFS_IS_REALTIME_INODE(ap->ip) &&
	    xfs_alloc_is_userdata(ap->datatype))
		return xfs_bmap_rtalloc(ap);
	return xfs_bmap_btalloc(ap);
}

/* Trim extent to fit a logical block range. */
void
xfs_trim_extent(
	struct xfs_bmbt_irec	*irec,
	xfs_fileoff_t		bno,
	xfs_filblks_t		len)
{
	xfs_fileoff_t		distance;
	xfs_fileoff_t		end = bno + len;

	if (irec->br_startoff + irec->br_blockcount <= bno ||
	    irec->br_startoff >= end) {
		irec->br_blockcount = 0;
		return;
	}

	if (irec->br_startoff < bno) {
		distance = bno - irec->br_startoff;
		if (isnullstartblock(irec->br_startblock))
			irec->br_startblock = DELAYSTARTBLOCK;
		if (irec->br_startblock != DELAYSTARTBLOCK &&
		    irec->br_startblock != HOLESTARTBLOCK)
			irec->br_startblock += distance;
		irec->br_startoff += distance;
		irec->br_blockcount -= distance;
	}

	if (end < irec->br_startoff + irec->br_blockcount) {
		distance = irec->br_startoff + irec->br_blockcount - end;
		irec->br_blockcount -= distance;
	}
}

/*
 * Trim the returned map to the required bounds
 */
STATIC void
xfs_bmapi_trim_map(
	struct xfs_bmbt_irec	*mval,
	struct xfs_bmbt_irec	*got,
	xfs_fileoff_t		*bno,
	xfs_filblks_t		len,
	xfs_fileoff_t		obno,
	xfs_fileoff_t		end,
	int			n,
	int			flags)
{
	if ((flags & XFS_BMAPI_ENTIRE) ||
	    got->br_startoff + got->br_blockcount <= obno) {
		*mval = *got;
		if (isnullstartblock(got->br_startblock))
			mval->br_startblock = DELAYSTARTBLOCK;
		return;
	}

	if (obno > *bno)
		*bno = obno;
	ASSERT((*bno >= obno) || (n == 0));
	ASSERT(*bno < end);
	mval->br_startoff = *bno;
	if (isnullstartblock(got->br_startblock))
		mval->br_startblock = DELAYSTARTBLOCK;
	else
		mval->br_startblock = got->br_startblock +
					(*bno - got->br_startoff);
	/*
	 * Return the minimum of what we got and what we asked for for
	 * the length.  We can use the len variable here because it is
	 * modified below and we could have been there before coming
	 * here if the first part of the allocation didn't overlap what
	 * was asked for.
	 */
	mval->br_blockcount = XFS_FILBLKS_MIN(end - *bno,
			got->br_blockcount - (*bno - got->br_startoff));
	mval->br_state = got->br_state;
	ASSERT(mval->br_blockcount <= len);
	return;
}

/*
 * Update and validate the extent map to return
 */
STATIC void
xfs_bmapi_update_map(
	struct xfs_bmbt_irec	**map,
	xfs_fileoff_t		*bno,
	xfs_filblks_t		*len,
	xfs_fileoff_t		obno,
	xfs_fileoff_t		end,
	int			*n,
	int			flags)
{
	xfs_bmbt_irec_t	*mval = *map;

	ASSERT((flags & XFS_BMAPI_ENTIRE) ||
	       ((mval->br_startoff + mval->br_blockcount) <= end));
	ASSERT((flags & XFS_BMAPI_ENTIRE) || (mval->br_blockcount <= *len) ||
	       (mval->br_startoff < obno));

	*bno = mval->br_startoff + mval->br_blockcount;
	*len = end - *bno;
	if (*n > 0 && mval->br_startoff == mval[-1].br_startoff) {
		/* update previous map with new information */
		ASSERT(mval->br_startblock == mval[-1].br_startblock);
		ASSERT(mval->br_blockcount > mval[-1].br_blockcount);
		ASSERT(mval->br_state == mval[-1].br_state);
		mval[-1].br_blockcount = mval->br_blockcount;
		mval[-1].br_state = mval->br_state;
	} else if (*n > 0 && mval->br_startblock != DELAYSTARTBLOCK &&
		   mval[-1].br_startblock != DELAYSTARTBLOCK &&
		   mval[-1].br_startblock != HOLESTARTBLOCK &&
		   mval->br_startblock == mval[-1].br_startblock +
					  mval[-1].br_blockcount &&
		   ((flags & XFS_BMAPI_IGSTATE) ||
			mval[-1].br_state == mval->br_state)) {
		ASSERT(mval->br_startoff ==
		       mval[-1].br_startoff + mval[-1].br_blockcount);
		mval[-1].br_blockcount += mval->br_blockcount;
	} else if (*n > 0 &&
		   mval->br_startblock == DELAYSTARTBLOCK &&
		   mval[-1].br_startblock == DELAYSTARTBLOCK &&
		   mval->br_startoff ==
		   mval[-1].br_startoff + mval[-1].br_blockcount) {
		mval[-1].br_blockcount += mval->br_blockcount;
		mval[-1].br_state = mval->br_state;
	} else if (!((*n == 0) &&
		     ((mval->br_startoff + mval->br_blockcount) <=
		      obno))) {
		mval++;
		(*n)++;
	}
	*map = mval;
}

/*
 * Map file blocks to filesystem blocks without allocation.
 */
int
xfs_bmapi_read(
	struct xfs_inode	*ip,
	xfs_fileoff_t		bno,
	xfs_filblks_t		len,
	struct xfs_bmbt_irec	*mval,
	int			*nmap,
	int			flags)
{
	struct xfs_mount	*mp = ip->i_mount;
	struct xfs_ifork	*ifp;
	struct xfs_bmbt_irec	got;
	xfs_fileoff_t		obno;
	xfs_fileoff_t		end;
	xfs_extnum_t		idx;
	int			error;
	bool			eof = false;
	int			n = 0;
	int			whichfork = xfs_bmapi_whichfork(flags);

	ASSERT(*nmap >= 1);
	ASSERT(!(flags & ~(XFS_BMAPI_ATTRFORK|XFS_BMAPI_ENTIRE|
			   XFS_BMAPI_IGSTATE|XFS_BMAPI_COWFORK)));
	ASSERT(xfs_isilocked(ip, XFS_ILOCK_SHARED|XFS_ILOCK_EXCL));

	if (unlikely(XFS_TEST_ERROR(
	    (XFS_IFORK_FORMAT(ip, whichfork) != XFS_DINODE_FMT_EXTENTS &&
	     XFS_IFORK_FORMAT(ip, whichfork) != XFS_DINODE_FMT_BTREE),
	     mp, XFS_ERRTAG_BMAPIFORMAT, XFS_RANDOM_BMAPIFORMAT))) {
		XFS_ERROR_REPORT("xfs_bmapi_read", XFS_ERRLEVEL_LOW, mp);
		return -EFSCORRUPTED;
	}

	if (XFS_FORCED_SHUTDOWN(mp))
		return -EIO;

	XFS_STATS_INC(mp, xs_blk_mapr);

	ifp = XFS_IFORK_PTR(ip, whichfork);

	/* No CoW fork?  Return a hole. */
	if (whichfork == XFS_COW_FORK && !ifp) {
		mval->br_startoff = bno;
		mval->br_startblock = HOLESTARTBLOCK;
		mval->br_blockcount = len;
		mval->br_state = XFS_EXT_NORM;
		*nmap = 1;
		return 0;
	}

	if (!(ifp->if_flags & XFS_IFEXTENTS)) {
		error = xfs_iread_extents(NULL, ip, whichfork);
		if (error)
			return error;
	}

	if (!xfs_iext_lookup_extent(ip, ifp, bno, &idx, &got))
		eof = true;
	end = bno + len;
	obno = bno;

	while (bno < end && n < *nmap) {
		/* Reading past eof, act as though there's a hole up to end. */
		if (eof)
			got.br_startoff = end;
		if (got.br_startoff > bno) {
			/* Reading in a hole.  */
			mval->br_startoff = bno;
			mval->br_startblock = HOLESTARTBLOCK;
			mval->br_blockcount =
				XFS_FILBLKS_MIN(len, got.br_startoff - bno);
			mval->br_state = XFS_EXT_NORM;
			bno += mval->br_blockcount;
			len -= mval->br_blockcount;
			mval++;
			n++;
			continue;
		}

		/* set up the extent map to return. */
		xfs_bmapi_trim_map(mval, &got, &bno, len, obno, end, n, flags);
		xfs_bmapi_update_map(&mval, &bno, &len, obno, end, &n, flags);

		/* If we're done, stop now. */
		if (bno >= end || n >= *nmap)
			break;

		/* Else go on to the next record. */
		if (!xfs_iext_get_extent(ifp, ++idx, &got))
			eof = true;
	}
	*nmap = n;
	return 0;
}

int
xfs_bmapi_reserve_delalloc(
	struct xfs_inode	*ip,
	int			whichfork,
	xfs_fileoff_t		off,
	xfs_filblks_t		len,
	xfs_filblks_t		prealloc,
	struct xfs_bmbt_irec	*got,
	xfs_extnum_t		*lastx,
	int			eof)
{
	struct xfs_mount	*mp = ip->i_mount;
	struct xfs_ifork	*ifp = XFS_IFORK_PTR(ip, whichfork);
	xfs_extlen_t		alen;
	xfs_extlen_t		indlen;
	char			rt = XFS_IS_REALTIME_INODE(ip);
	xfs_extlen_t		extsz;
	int			error;
	xfs_fileoff_t		aoff = off;

	/*
	 * Cap the alloc length. Keep track of prealloc so we know whether to
	 * tag the inode before we return.
	 */
	alen = XFS_FILBLKS_MIN(len + prealloc, MAXEXTLEN);
	if (!eof)
		alen = XFS_FILBLKS_MIN(alen, got->br_startoff - aoff);
	if (prealloc && alen >= len)
		prealloc = alen - len;

	/* Figure out the extent size, adjust alen */
	if (whichfork == XFS_COW_FORK)
		extsz = xfs_get_cowextsz_hint(ip);
	else
		extsz = xfs_get_extsz_hint(ip);
	if (extsz) {
		struct xfs_bmbt_irec	prev;

		if (!xfs_iext_get_extent(ifp, *lastx - 1, &prev))
			prev.br_startoff = NULLFILEOFF;

		error = xfs_bmap_extsize_align(mp, got, &prev, extsz, rt, eof,
					       1, 0, &aoff, &alen);
		ASSERT(!error);
	}

	if (rt)
		extsz = alen / mp->m_sb.sb_rextsize;

	/*
	 * Make a transaction-less quota reservation for delayed allocation
	 * blocks.  This number gets adjusted later.  We return if we haven't
	 * allocated blocks already inside this loop.
	 */
	error = xfs_trans_reserve_quota_nblks(NULL, ip, (long)alen, 0,
			rt ? XFS_QMOPT_RES_RTBLKS : XFS_QMOPT_RES_REGBLKS);
	if (error)
		return error;

	/*
	 * Split changing sb for alen and indlen since they could be coming
	 * from different places.
	 */
	indlen = (xfs_extlen_t)xfs_bmap_worst_indlen(ip, alen);
	ASSERT(indlen > 0);

	if (rt) {
		error = xfs_mod_frextents(mp, -((int64_t)extsz));
	} else {
		error = xfs_mod_fdblocks(mp, -((int64_t)alen), false);
	}

	if (error)
		goto out_unreserve_quota;

	error = xfs_mod_fdblocks(mp, -((int64_t)indlen), false);
	if (error)
		goto out_unreserve_blocks;


	ip->i_delayed_blks += alen;

	got->br_startoff = aoff;
	got->br_startblock = nullstartblock(indlen);
	got->br_blockcount = alen;
	got->br_state = XFS_EXT_NORM;
	xfs_bmap_add_extent_hole_delay(ip, whichfork, lastx, got);

	/*
	 * Update our extent pointer, given that xfs_bmap_add_extent_hole_delay
	 * might have merged it into one of the neighbouring ones.
	 */
	xfs_bmbt_get_all(xfs_iext_get_ext(ifp, *lastx), got);

	/*
	 * Tag the inode if blocks were preallocated. Note that COW fork
	 * preallocation can occur at the start or end of the extent, even when
	 * prealloc == 0, so we must also check the aligned offset and length.
	 */
	if (whichfork == XFS_DATA_FORK && prealloc)
		xfs_inode_set_eofblocks_tag(ip);
	if (whichfork == XFS_COW_FORK && (prealloc || aoff < off || alen > len))
		xfs_inode_set_cowblocks_tag(ip);

	ASSERT(got->br_startoff <= aoff);
	ASSERT(got->br_startoff + got->br_blockcount >= aoff + alen);
	ASSERT(isnullstartblock(got->br_startblock));
	ASSERT(got->br_state == XFS_EXT_NORM);
	return 0;

out_unreserve_blocks:
	if (rt)
		xfs_mod_frextents(mp, extsz);
	else
		xfs_mod_fdblocks(mp, alen, false);
out_unreserve_quota:
	if (XFS_IS_QUOTA_ON(mp))
		xfs_trans_unreserve_quota_nblks(NULL, ip, (long)alen, 0, rt ?
				XFS_QMOPT_RES_RTBLKS : XFS_QMOPT_RES_REGBLKS);
	return error;
}

static int
xfs_bmapi_allocate(
	struct xfs_bmalloca	*bma)
{
	struct xfs_mount	*mp = bma->ip->i_mount;
	int			whichfork = xfs_bmapi_whichfork(bma->flags);
	struct xfs_ifork	*ifp = XFS_IFORK_PTR(bma->ip, whichfork);
	int			tmp_logflags = 0;
	int			error;

	ASSERT(bma->length > 0);

	/*
	 * For the wasdelay case, we could also just allocate the stuff asked
	 * for in this bmap call but that wouldn't be as good.
	 */
	if (bma->wasdel) {
		bma->length = (xfs_extlen_t)bma->got.br_blockcount;
		bma->offset = bma->got.br_startoff;
		if (bma->idx) {
			xfs_bmbt_get_all(xfs_iext_get_ext(ifp, bma->idx - 1),
					 &bma->prev);
		}
	} else {
		bma->length = XFS_FILBLKS_MIN(bma->length, MAXEXTLEN);
		if (!bma->eof)
			bma->length = XFS_FILBLKS_MIN(bma->length,
					bma->got.br_startoff - bma->offset);
	}

	/*
	 * Set the data type being allocated. For the data fork, the first data
	 * in the file is treated differently to all other allocations. For the
	 * attribute fork, we only need to ensure the allocated range is not on
	 * the busy list.
	 */
	if (!(bma->flags & XFS_BMAPI_METADATA)) {
		bma->datatype = XFS_ALLOC_NOBUSY;
		if (whichfork == XFS_DATA_FORK) {
			if (bma->offset == 0)
				bma->datatype |= XFS_ALLOC_INITIAL_USER_DATA;
			else
				bma->datatype |= XFS_ALLOC_USERDATA;
		}
		if (bma->flags & XFS_BMAPI_ZERO)
			bma->datatype |= XFS_ALLOC_USERDATA_ZERO;
	}

	bma->minlen = (bma->flags & XFS_BMAPI_CONTIG) ? bma->length : 1;

	/*
	 * Only want to do the alignment at the eof if it is userdata and
	 * allocation length is larger than a stripe unit.
	 */
	if (mp->m_dalign && bma->length >= mp->m_dalign &&
	    !(bma->flags & XFS_BMAPI_METADATA) && whichfork == XFS_DATA_FORK) {
		error = xfs_bmap_isaeof(bma, whichfork);
		if (error)
			return error;
	}

	error = xfs_bmap_alloc(bma);
	if (error)
		return error;

	if (bma->cur)
		bma->cur->bc_private.b.firstblock = *bma->firstblock;
	if (bma->blkno == NULLFSBLOCK)
		return 0;
	if ((ifp->if_flags & XFS_IFBROOT) && !bma->cur) {
		bma->cur = xfs_bmbt_init_cursor(mp, bma->tp, bma->ip, whichfork);
		bma->cur->bc_private.b.firstblock = *bma->firstblock;
		bma->cur->bc_private.b.dfops = bma->dfops;
	}
	/*
	 * Bump the number of extents we've allocated
	 * in this call.
	 */
	bma->nallocs++;

	if (bma->cur)
		bma->cur->bc_private.b.flags =
			bma->wasdel ? XFS_BTCUR_BPRV_WASDEL : 0;

	bma->got.br_startoff = bma->offset;
	bma->got.br_startblock = bma->blkno;
	bma->got.br_blockcount = bma->length;
	bma->got.br_state = XFS_EXT_NORM;

	/*
	 * A wasdelay extent has been initialized, so shouldn't be flagged
	 * as unwritten.
	 */
	if (!bma->wasdel && (bma->flags & XFS_BMAPI_PREALLOC) &&
	    xfs_sb_version_hasextflgbit(&mp->m_sb))
		bma->got.br_state = XFS_EXT_UNWRITTEN;

	if (bma->wasdel)
		error = xfs_bmap_add_extent_delay_real(bma, whichfork);
	else
		error = xfs_bmap_add_extent_hole_real(bma, whichfork);

	bma->logflags |= tmp_logflags;
	if (error)
		return error;

	/*
	 * Update our extent pointer, given that xfs_bmap_add_extent_delay_real
	 * or xfs_bmap_add_extent_hole_real might have merged it into one of
	 * the neighbouring ones.
	 */
	xfs_bmbt_get_all(xfs_iext_get_ext(ifp, bma->idx), &bma->got);

	ASSERT(bma->got.br_startoff <= bma->offset);
	ASSERT(bma->got.br_startoff + bma->got.br_blockcount >=
	       bma->offset + bma->length);
	ASSERT(bma->got.br_state == XFS_EXT_NORM ||
	       bma->got.br_state == XFS_EXT_UNWRITTEN);
	return 0;
}

STATIC int
xfs_bmapi_convert_unwritten(
	struct xfs_bmalloca	*bma,
	struct xfs_bmbt_irec	*mval,
	xfs_filblks_t		len,
	int			flags)
{
	int			whichfork = xfs_bmapi_whichfork(flags);
	struct xfs_ifork	*ifp = XFS_IFORK_PTR(bma->ip, whichfork);
	int			tmp_logflags = 0;
	int			error;

	/* check if we need to do unwritten->real conversion */
	if (mval->br_state == XFS_EXT_UNWRITTEN &&
	    (flags & XFS_BMAPI_PREALLOC))
		return 0;

	/* check if we need to do real->unwritten conversion */
	if (mval->br_state == XFS_EXT_NORM &&
	    (flags & (XFS_BMAPI_PREALLOC | XFS_BMAPI_CONVERT)) !=
			(XFS_BMAPI_PREALLOC | XFS_BMAPI_CONVERT))
		return 0;

	ASSERT(whichfork != XFS_COW_FORK);

	/*
	 * Modify (by adding) the state flag, if writing.
	 */
	ASSERT(mval->br_blockcount <= len);
	if ((ifp->if_flags & XFS_IFBROOT) && !bma->cur) {
		bma->cur = xfs_bmbt_init_cursor(bma->ip->i_mount, bma->tp,
					bma->ip, whichfork);
		bma->cur->bc_private.b.firstblock = *bma->firstblock;
		bma->cur->bc_private.b.dfops = bma->dfops;
	}
	mval->br_state = (mval->br_state == XFS_EXT_UNWRITTEN)
				? XFS_EXT_NORM : XFS_EXT_UNWRITTEN;

	/*
	 * Before insertion into the bmbt, zero the range being converted
	 * if required.
	 */
	if (flags & XFS_BMAPI_ZERO) {
		error = xfs_zero_extent(bma->ip, mval->br_startblock,
					mval->br_blockcount);
		if (error)
			return error;
	}

	error = xfs_bmap_add_extent_unwritten_real(bma->tp, bma->ip, &bma->idx,
			&bma->cur, mval, bma->firstblock, bma->dfops,
			&tmp_logflags);
	/*
	 * Log the inode core unconditionally in the unwritten extent conversion
	 * path because the conversion might not have done so (e.g., if the
	 * extent count hasn't changed). We need to make sure the inode is dirty
	 * in the transaction for the sake of fsync(), even if nothing has
	 * changed, because fsync() will not force the log for this transaction
	 * unless it sees the inode pinned.
	 */
	bma->logflags |= tmp_logflags | XFS_ILOG_CORE;
	if (error)
		return error;

	/*
	 * Update our extent pointer, given that
	 * xfs_bmap_add_extent_unwritten_real might have merged it into one
	 * of the neighbouring ones.
	 */
	xfs_bmbt_get_all(xfs_iext_get_ext(ifp, bma->idx), &bma->got);

	/*
	 * We may have combined previously unwritten space with written space,
	 * so generate another request.
	 */
	if (mval->br_blockcount < len)
		return -EAGAIN;
	return 0;
}

/*
 * Map file blocks to filesystem blocks, and allocate blocks or convert the
 * extent state if necessary.  Details behaviour is controlled by the flags
 * parameter.  Only allocates blocks from a single allocation group, to avoid
 * locking problems.
 *
 * The returned value in "firstblock" from the first call in a transaction
 * must be remembered and presented to subsequent calls in "firstblock".
 * An upper bound for the number of blocks to be allocated is supplied to
 * the first call in "total"; if no allocation group has that many free
 * blocks then the call will fail (return NULLFSBLOCK in "firstblock").
 */
int
xfs_bmapi_write(
	struct xfs_trans	*tp,		/* transaction pointer */
	struct xfs_inode	*ip,		/* incore inode */
	xfs_fileoff_t		bno,		/* starting file offs. mapped */
	xfs_filblks_t		len,		/* length to map in file */
	int			flags,		/* XFS_BMAPI_... */
	xfs_fsblock_t		*firstblock,	/* first allocated block
						   controls a.g. for allocs */
	xfs_extlen_t		total,		/* total blocks needed */
	struct xfs_bmbt_irec	*mval,		/* output: map values */
	int			*nmap,		/* i/o: mval size/count */
	struct xfs_defer_ops	*dfops)		/* i/o: list extents to free */
{
	struct xfs_mount	*mp = ip->i_mount;
	struct xfs_ifork	*ifp;
	struct xfs_bmalloca	bma = { NULL };	/* args for xfs_bmap_alloc */
	xfs_fileoff_t		end;		/* end of mapped file region */
	bool			eof = false;	/* after the end of extents */
	int			error;		/* error return */
	int			n;		/* current extent index */
	xfs_fileoff_t		obno;		/* old block number (offset) */
	int			whichfork;	/* data or attr fork */

#ifdef DEBUG
	xfs_fileoff_t		orig_bno;	/* original block number value */
	int			orig_flags;	/* original flags arg value */
	xfs_filblks_t		orig_len;	/* original value of len arg */
	struct xfs_bmbt_irec	*orig_mval;	/* original value of mval */
	int			orig_nmap;	/* original value of *nmap */

	orig_bno = bno;
	orig_len = len;
	orig_flags = flags;
	orig_mval = mval;
	orig_nmap = *nmap;
#endif
	whichfork = xfs_bmapi_whichfork(flags);

	ASSERT(*nmap >= 1);
	ASSERT(*nmap <= XFS_BMAP_MAX_NMAP);
	ASSERT(!(flags & XFS_BMAPI_IGSTATE));
	ASSERT(tp != NULL);
	ASSERT(len > 0);
	ASSERT(XFS_IFORK_FORMAT(ip, whichfork) != XFS_DINODE_FMT_LOCAL);
	ASSERT(xfs_isilocked(ip, XFS_ILOCK_EXCL));
	ASSERT(!(flags & XFS_BMAPI_REMAP) || whichfork == XFS_DATA_FORK);
	ASSERT(!(flags & XFS_BMAPI_PREALLOC) || !(flags & XFS_BMAPI_REMAP));
	ASSERT(!(flags & XFS_BMAPI_CONVERT) || !(flags & XFS_BMAPI_REMAP));
	ASSERT(!(flags & XFS_BMAPI_PREALLOC) || whichfork != XFS_COW_FORK);
	ASSERT(!(flags & XFS_BMAPI_CONVERT) || whichfork != XFS_COW_FORK);

	/* zeroing is for currently only for data extents, not metadata */
	ASSERT((flags & (XFS_BMAPI_METADATA | XFS_BMAPI_ZERO)) !=
			(XFS_BMAPI_METADATA | XFS_BMAPI_ZERO));
	/*
	 * we can allocate unwritten extents or pre-zero allocated blocks,
	 * but it makes no sense to do both at once. This would result in
	 * zeroing the unwritten extent twice, but it still being an
	 * unwritten extent....
	 */
	ASSERT((flags & (XFS_BMAPI_PREALLOC | XFS_BMAPI_ZERO)) !=
			(XFS_BMAPI_PREALLOC | XFS_BMAPI_ZERO));

	if (unlikely(XFS_TEST_ERROR(
	    (XFS_IFORK_FORMAT(ip, whichfork) != XFS_DINODE_FMT_EXTENTS &&
	     XFS_IFORK_FORMAT(ip, whichfork) != XFS_DINODE_FMT_BTREE),
	     mp, XFS_ERRTAG_BMAPIFORMAT, XFS_RANDOM_BMAPIFORMAT))) {
		XFS_ERROR_REPORT("xfs_bmapi_write", XFS_ERRLEVEL_LOW, mp);
		return -EFSCORRUPTED;
	}

	if (XFS_FORCED_SHUTDOWN(mp))
		return -EIO;

	ifp = XFS_IFORK_PTR(ip, whichfork);

	XFS_STATS_INC(mp, xs_blk_mapw);

	if (*firstblock == NULLFSBLOCK) {
		if (XFS_IFORK_FORMAT(ip, whichfork) == XFS_DINODE_FMT_BTREE)
			bma.minleft = be16_to_cpu(ifp->if_broot->bb_level) + 1;
		else
			bma.minleft = 1;
	} else {
		bma.minleft = 0;
	}

	if (!(ifp->if_flags & XFS_IFEXTENTS)) {
		error = xfs_iread_extents(tp, ip, whichfork);
		if (error)
			goto error0;
	}

	n = 0;
	end = bno + len;
	obno = bno;

	if (!xfs_iext_lookup_extent(ip, ifp, bno, &bma.idx, &bma.got))
		eof = true;
	if (!xfs_iext_get_extent(ifp, bma.idx - 1, &bma.prev))
		bma.prev.br_startoff = NULLFILEOFF;
	bma.tp = tp;
	bma.ip = ip;
	bma.total = total;
	bma.datatype = 0;
	bma.dfops = dfops;
	bma.firstblock = firstblock;

	while (bno < end && n < *nmap) {
		bool			need_alloc = false, wasdelay = false;

		/* in hole or beyoned EOF? */
		if (eof || bma.got.br_startoff > bno) {
			if (flags & XFS_BMAPI_DELALLOC) {
				/*
				 * For the COW fork we can reasonably get a
				 * request for converting an extent that races
				 * with other threads already having converted
				 * part of it, as there converting COW to
				 * regular blocks is not protected using the
				 * IOLOCK.
				 */
				ASSERT(flags & XFS_BMAPI_COWFORK);
				if (!(flags & XFS_BMAPI_COWFORK)) {
					error = -EIO;
					goto error0;
				}

				if (eof || bno >= end)
					break;
			} else {
				need_alloc = true;
			}
		} else {
			/*
			 * Make sure we only reflink into a hole.
			 */
			ASSERT(!(flags & XFS_BMAPI_REMAP));
			if (isnullstartblock(bma.got.br_startblock))
				wasdelay = true;
		}

		/*
		 * First, deal with the hole before the allocated space
		 * that we found, if any.
		 */
		if (need_alloc || wasdelay) {
			bma.eof = eof;
			bma.conv = !!(flags & XFS_BMAPI_CONVERT);
			bma.wasdel = wasdelay;
			bma.offset = bno;
			bma.flags = flags;

			/*
			 * There's a 32/64 bit type mismatch between the
			 * allocation length request (which can be 64 bits in
			 * length) and the bma length request, which is
			 * xfs_extlen_t and therefore 32 bits. Hence we have to
			 * check for 32-bit overflows and handle them here.
			 */
			if (len > (xfs_filblks_t)MAXEXTLEN)
				bma.length = MAXEXTLEN;
			else
				bma.length = len;

			ASSERT(len > 0);
			ASSERT(bma.length > 0);
			error = xfs_bmapi_allocate(&bma);
			if (error)
				goto error0;
			if (bma.blkno == NULLFSBLOCK)
				break;

			/*
			 * If this is a CoW allocation, record the data in
			 * the refcount btree for orphan recovery.
			 */
			if (whichfork == XFS_COW_FORK) {
				error = xfs_refcount_alloc_cow_extent(mp, dfops,
						bma.blkno, bma.length);
				if (error)
					goto error0;
			}
		}

		/* Deal with the allocated space we found.  */
		xfs_bmapi_trim_map(mval, &bma.got, &bno, len, obno,
							end, n, flags);

		/* Execute unwritten extent conversion if necessary */
		error = xfs_bmapi_convert_unwritten(&bma, mval, len, flags);
		if (error == -EAGAIN)
			continue;
		if (error)
			goto error0;

		/* update the extent map to return */
		xfs_bmapi_update_map(&mval, &bno, &len, obno, end, &n, flags);

		/*
		 * If we're done, stop now.  Stop when we've allocated
		 * XFS_BMAP_MAX_NMAP extents no matter what.  Otherwise
		 * the transaction may get too big.
		 */
		if (bno >= end || n >= *nmap || bma.nallocs >= *nmap)
			break;

		/* Else go on to the next record. */
		bma.prev = bma.got;
		if (!xfs_iext_get_extent(ifp, ++bma.idx, &bma.got))
			eof = true;
	}
	*nmap = n;

	/*
	 * Transform from btree to extents, give it cur.
	 */
	if (xfs_bmap_wants_extents(ip, whichfork)) {
		int		tmp_logflags = 0;

		ASSERT(bma.cur);
		error = xfs_bmap_btree_to_extents(tp, ip, bma.cur,
			&tmp_logflags, whichfork);
		bma.logflags |= tmp_logflags;
		if (error)
			goto error0;
	}

	ASSERT(XFS_IFORK_FORMAT(ip, whichfork) != XFS_DINODE_FMT_BTREE ||
	       XFS_IFORK_NEXTENTS(ip, whichfork) >
		XFS_IFORK_MAXEXT(ip, whichfork));
	error = 0;
error0:
	/*
	 * Log everything.  Do this after conversion, there's no point in
	 * logging the extent records if we've converted to btree format.
	 */
	if ((bma.logflags & xfs_ilog_fext(whichfork)) &&
	    XFS_IFORK_FORMAT(ip, whichfork) != XFS_DINODE_FMT_EXTENTS)
		bma.logflags &= ~xfs_ilog_fext(whichfork);
	else if ((bma.logflags & xfs_ilog_fbroot(whichfork)) &&
		 XFS_IFORK_FORMAT(ip, whichfork) != XFS_DINODE_FMT_BTREE)
		bma.logflags &= ~xfs_ilog_fbroot(whichfork);
	/*
	 * Log whatever the flags say, even if error.  Otherwise we might miss
	 * detecting a case where the data is changed, there's an error,
	 * and it's not logged so we don't shutdown when we should.
	 */
	if (bma.logflags)
		xfs_trans_log_inode(tp, ip, bma.logflags);

	if (bma.cur) {
		if (!error) {
			ASSERT(*firstblock == NULLFSBLOCK ||
			       XFS_FSB_TO_AGNO(mp, *firstblock) ==
			       XFS_FSB_TO_AGNO(mp,
				       bma.cur->bc_private.b.firstblock) ||
			       (dfops->dop_low &&
				XFS_FSB_TO_AGNO(mp, *firstblock) <
				XFS_FSB_TO_AGNO(mp,
					bma.cur->bc_private.b.firstblock)));
			*firstblock = bma.cur->bc_private.b.firstblock;
		}
		xfs_btree_del_cursor(bma.cur,
			error ? XFS_BTREE_ERROR : XFS_BTREE_NOERROR);
	}
	if (!error)
		xfs_bmap_validate_ret(orig_bno, orig_len, orig_flags, orig_mval,
			orig_nmap, *nmap);
	return error;
}

/*
 * When a delalloc extent is split (e.g., due to a hole punch), the original
 * indlen reservation must be shared across the two new extents that are left
 * behind.
 *
 * Given the original reservation and the worst case indlen for the two new
 * extents (as calculated by xfs_bmap_worst_indlen()), split the original
 * reservation fairly across the two new extents. If necessary, steal available
 * blocks from a deleted extent to make up a reservation deficiency (e.g., if
 * ores == 1). The number of stolen blocks is returned. The availability and
 * subsequent accounting of stolen blocks is the responsibility of the caller.
 */
static xfs_filblks_t
xfs_bmap_split_indlen(
	xfs_filblks_t			ores,		/* original res. */
	xfs_filblks_t			*indlen1,	/* ext1 worst indlen */
	xfs_filblks_t			*indlen2,	/* ext2 worst indlen */
	xfs_filblks_t			avail)		/* stealable blocks */
{
	xfs_filblks_t			len1 = *indlen1;
	xfs_filblks_t			len2 = *indlen2;
	xfs_filblks_t			nres = len1 + len2; /* new total res. */
	xfs_filblks_t			stolen = 0;

	/*
	 * Steal as many blocks as we can to try and satisfy the worst case
	 * indlen for both new extents.
	 */
	while (nres > ores && avail) {
		nres--;
		avail--;
		stolen++;
	}

	/*
	 * The only blocks available are those reserved for the original
	 * extent and what we can steal from the extent being removed.
	 * If this still isn't enough to satisfy the combined
	 * requirements for the two new extents, skim blocks off of each
	 * of the new reservations until they match what is available.
	 */
	while (nres > ores) {
		if (len1) {
			len1--;
			nres--;
		}
		if (nres == ores)
			break;
		if (len2) {
			len2--;
			nres--;
		}
	}

	*indlen1 = len1;
	*indlen2 = len2;

	return stolen;
}

int
xfs_bmap_del_extent_delay(
	struct xfs_inode	*ip,
	int			whichfork,
	xfs_extnum_t		*idx,
	struct xfs_bmbt_irec	*got,
	struct xfs_bmbt_irec	*del)
{
	struct xfs_mount	*mp = ip->i_mount;
	struct xfs_ifork	*ifp = XFS_IFORK_PTR(ip, whichfork);
	struct xfs_bmbt_irec	new;
	int64_t			da_old, da_new, da_diff = 0;
	xfs_fileoff_t		del_endoff, got_endoff;
	xfs_filblks_t		got_indlen, new_indlen, stolen;
	int			error = 0, state = 0;
	bool			isrt;

	XFS_STATS_INC(mp, xs_del_exlist);

	isrt = (whichfork == XFS_DATA_FORK) && XFS_IS_REALTIME_INODE(ip);
	del_endoff = del->br_startoff + del->br_blockcount;
	got_endoff = got->br_startoff + got->br_blockcount;
	da_old = startblockval(got->br_startblock);
	da_new = 0;

	ASSERT(*idx >= 0);
<<<<<<< HEAD
	ASSERT(*idx < ifp->if_bytes / sizeof(struct xfs_bmbt_rec));
=======
	ASSERT(*idx <= xfs_iext_count(ifp));
>>>>>>> c470abd4
	ASSERT(del->br_blockcount > 0);
	ASSERT(got->br_startoff <= del->br_startoff);
	ASSERT(got_endoff >= del_endoff);

	if (isrt) {
		int64_t rtexts = XFS_FSB_TO_B(mp, del->br_blockcount);

		do_div(rtexts, mp->m_sb.sb_rextsize);
		xfs_mod_frextents(mp, rtexts);
	}

	/*
	 * Update the inode delalloc counter now and wait to update the
	 * sb counters as we might have to borrow some blocks for the
	 * indirect block accounting.
	 */
<<<<<<< HEAD
	xfs_trans_reserve_quota_nblks(NULL, ip, -((long)del->br_blockcount), 0,
			isrt ? XFS_QMOPT_RES_RTBLKS : XFS_QMOPT_RES_REGBLKS);
=======
	error = xfs_trans_reserve_quota_nblks(NULL, ip,
			-((long)del->br_blockcount), 0,
			isrt ? XFS_QMOPT_RES_RTBLKS : XFS_QMOPT_RES_REGBLKS);
	if (error)
		return error;
>>>>>>> c470abd4
	ip->i_delayed_blks -= del->br_blockcount;

	if (whichfork == XFS_COW_FORK)
		state |= BMAP_COWFORK;

	if (got->br_startoff == del->br_startoff)
		state |= BMAP_LEFT_CONTIG;
	if (got_endoff == del_endoff)
		state |= BMAP_RIGHT_CONTIG;

	switch (state & (BMAP_LEFT_CONTIG | BMAP_RIGHT_CONTIG)) {
	case BMAP_LEFT_CONTIG | BMAP_RIGHT_CONTIG:
		/*
		 * Matches the whole extent.  Delete the entry.
		 */
		xfs_iext_remove(ip, *idx, 1, state);
		--*idx;
		break;
	case BMAP_LEFT_CONTIG:
		/*
		 * Deleting the first part of the extent.
		 */
		trace_xfs_bmap_pre_update(ip, *idx, state, _THIS_IP_);
		got->br_startoff = del_endoff;
		got->br_blockcount -= del->br_blockcount;
		da_new = XFS_FILBLKS_MIN(xfs_bmap_worst_indlen(ip,
				got->br_blockcount), da_old);
		got->br_startblock = nullstartblock((int)da_new);
		xfs_bmbt_set_all(xfs_iext_get_ext(ifp, *idx), got);
		trace_xfs_bmap_post_update(ip, *idx, state, _THIS_IP_);
		break;
	case BMAP_RIGHT_CONTIG:
		/*
		 * Deleting the last part of the extent.
		 */
		trace_xfs_bmap_pre_update(ip, *idx, state, _THIS_IP_);
		got->br_blockcount = got->br_blockcount - del->br_blockcount;
		da_new = XFS_FILBLKS_MIN(xfs_bmap_worst_indlen(ip,
				got->br_blockcount), da_old);
		got->br_startblock = nullstartblock((int)da_new);
		xfs_bmbt_set_all(xfs_iext_get_ext(ifp, *idx), got);
		trace_xfs_bmap_post_update(ip, *idx, state, _THIS_IP_);
		break;
	case 0:
		/*
		 * Deleting the middle of the extent.
		 *
		 * Distribute the original indlen reservation across the two new
		 * extents.  Steal blocks from the deleted extent if necessary.
		 * Stealing blocks simply fudges the fdblocks accounting below.
		 * Warn if either of the new indlen reservations is zero as this
		 * can lead to delalloc problems.
		 */
		trace_xfs_bmap_pre_update(ip, *idx, state, _THIS_IP_);

		got->br_blockcount = del->br_startoff - got->br_startoff;
		got_indlen = xfs_bmap_worst_indlen(ip, got->br_blockcount);

		new.br_blockcount = got_endoff - del_endoff;
		new_indlen = xfs_bmap_worst_indlen(ip, new.br_blockcount);

		WARN_ON_ONCE(!got_indlen || !new_indlen);
		stolen = xfs_bmap_split_indlen(da_old, &got_indlen, &new_indlen,
						       del->br_blockcount);

		got->br_startblock = nullstartblock((int)got_indlen);
		xfs_bmbt_set_all(xfs_iext_get_ext(ifp, *idx), got);
		trace_xfs_bmap_post_update(ip, *idx, 0, _THIS_IP_);

		new.br_startoff = del_endoff;
		new.br_state = got->br_state;
		new.br_startblock = nullstartblock((int)new_indlen);

		++*idx;
		xfs_iext_insert(ip, *idx, 1, &new, state);

		da_new = got_indlen + new_indlen - stolen;
		del->br_blockcount -= stolen;
		break;
	}

	ASSERT(da_old >= da_new);
	da_diff = da_old - da_new;
	if (!isrt)
		da_diff += del->br_blockcount;
	if (da_diff)
		xfs_mod_fdblocks(mp, da_diff, false);
	return error;
}

void
xfs_bmap_del_extent_cow(
	struct xfs_inode	*ip,
	xfs_extnum_t		*idx,
	struct xfs_bmbt_irec	*got,
	struct xfs_bmbt_irec	*del)
{
	struct xfs_mount	*mp = ip->i_mount;
	struct xfs_ifork	*ifp = XFS_IFORK_PTR(ip, XFS_COW_FORK);
	struct xfs_bmbt_irec	new;
	xfs_fileoff_t		del_endoff, got_endoff;
	int			state = BMAP_COWFORK;

	XFS_STATS_INC(mp, xs_del_exlist);

	del_endoff = del->br_startoff + del->br_blockcount;
	got_endoff = got->br_startoff + got->br_blockcount;

	ASSERT(*idx >= 0);
<<<<<<< HEAD
	ASSERT(*idx < ifp->if_bytes / sizeof(struct xfs_bmbt_rec));
=======
	ASSERT(*idx <= xfs_iext_count(ifp));
>>>>>>> c470abd4
	ASSERT(del->br_blockcount > 0);
	ASSERT(got->br_startoff <= del->br_startoff);
	ASSERT(got_endoff >= del_endoff);
	ASSERT(!isnullstartblock(got->br_startblock));

	if (got->br_startoff == del->br_startoff)
		state |= BMAP_LEFT_CONTIG;
	if (got_endoff == del_endoff)
		state |= BMAP_RIGHT_CONTIG;

	switch (state & (BMAP_LEFT_CONTIG | BMAP_RIGHT_CONTIG)) {
	case BMAP_LEFT_CONTIG | BMAP_RIGHT_CONTIG:
		/*
		 * Matches the whole extent.  Delete the entry.
		 */
		xfs_iext_remove(ip, *idx, 1, state);
		--*idx;
		break;
	case BMAP_LEFT_CONTIG:
		/*
		 * Deleting the first part of the extent.
		 */
		trace_xfs_bmap_pre_update(ip, *idx, state, _THIS_IP_);
		got->br_startoff = del_endoff;
		got->br_blockcount -= del->br_blockcount;
		got->br_startblock = del->br_startblock + del->br_blockcount;
		xfs_bmbt_set_all(xfs_iext_get_ext(ifp, *idx), got);
		trace_xfs_bmap_post_update(ip, *idx, state, _THIS_IP_);
		break;
	case BMAP_RIGHT_CONTIG:
		/*
		 * Deleting the last part of the extent.
		 */
		trace_xfs_bmap_pre_update(ip, *idx, state, _THIS_IP_);
		got->br_blockcount -= del->br_blockcount;
		xfs_bmbt_set_all(xfs_iext_get_ext(ifp, *idx), got);
		trace_xfs_bmap_post_update(ip, *idx, state, _THIS_IP_);
		break;
	case 0:
		/*
		 * Deleting the middle of the extent.
		 */
		trace_xfs_bmap_pre_update(ip, *idx, state, _THIS_IP_);
		got->br_blockcount = del->br_startoff - got->br_startoff;
		xfs_bmbt_set_all(xfs_iext_get_ext(ifp, *idx), got);
		trace_xfs_bmap_post_update(ip, *idx, state, _THIS_IP_);

		new.br_startoff = del_endoff;
		new.br_blockcount = got_endoff - del_endoff;
		new.br_state = got->br_state;
		new.br_startblock = del->br_startblock + del->br_blockcount;

		++*idx;
		xfs_iext_insert(ip, *idx, 1, &new, state);
		break;
	}
}

/*
 * Called by xfs_bmapi to update file extent records and the btree
 * after removing space (or undoing a delayed allocation).
 */
STATIC int				/* error */
xfs_bmap_del_extent(
	xfs_inode_t		*ip,	/* incore inode pointer */
	xfs_trans_t		*tp,	/* current transaction pointer */
	xfs_extnum_t		*idx,	/* extent number to update/delete */
	struct xfs_defer_ops	*dfops,	/* list of extents to be freed */
	xfs_btree_cur_t		*cur,	/* if null, not a btree */
	xfs_bmbt_irec_t		*del,	/* data to remove from extents */
	int			*logflagsp, /* inode logging flags */
	int			whichfork, /* data or attr fork */
	int			bflags)	/* bmapi flags */
{
	xfs_filblks_t		da_new;	/* new delay-alloc indirect blocks */
	xfs_filblks_t		da_old;	/* old delay-alloc indirect blocks */
	xfs_fsblock_t		del_endblock=0;	/* first block past del */
	xfs_fileoff_t		del_endoff;	/* first offset past del */
	int			delay;	/* current block is delayed allocated */
	int			do_fx;	/* free extent at end of routine */
	xfs_bmbt_rec_host_t	*ep;	/* current extent entry pointer */
	int			error;	/* error return value */
	int			flags;	/* inode logging flags */
	xfs_bmbt_irec_t		got;	/* current extent entry */
	xfs_fileoff_t		got_endoff;	/* first offset past got */
	int			i;	/* temp state */
	xfs_ifork_t		*ifp;	/* inode fork pointer */
	xfs_mount_t		*mp;	/* mount structure */
	xfs_filblks_t		nblks;	/* quota/sb block count */
	xfs_bmbt_irec_t		new;	/* new record to be inserted */
	/* REFERENCED */
	uint			qfield;	/* quota field to update */
	xfs_filblks_t		temp;	/* for indirect length calculations */
	xfs_filblks_t		temp2;	/* for indirect length calculations */
	int			state = 0;

	mp = ip->i_mount;
	XFS_STATS_INC(mp, xs_del_exlist);

	if (whichfork == XFS_ATTR_FORK)
		state |= BMAP_ATTRFORK;
	else if (whichfork == XFS_COW_FORK)
		state |= BMAP_COWFORK;

	ifp = XFS_IFORK_PTR(ip, whichfork);
	ASSERT((*idx >= 0) && (*idx < xfs_iext_count(ifp)));
	ASSERT(del->br_blockcount > 0);
	ep = xfs_iext_get_ext(ifp, *idx);
	xfs_bmbt_get_all(ep, &got);
	ASSERT(got.br_startoff <= del->br_startoff);
	del_endoff = del->br_startoff + del->br_blockcount;
	got_endoff = got.br_startoff + got.br_blockcount;
	ASSERT(got_endoff >= del_endoff);
	delay = isnullstartblock(got.br_startblock);
	ASSERT(isnullstartblock(del->br_startblock) == delay);
	flags = 0;
	qfield = 0;
	error = 0;
	/*
	 * If deleting a real allocation, must free up the disk space.
	 */
	if (!delay) {
		flags = XFS_ILOG_CORE;
		/*
		 * Realtime allocation.  Free it and record di_nblocks update.
		 */
		if (whichfork == XFS_DATA_FORK && XFS_IS_REALTIME_INODE(ip)) {
			xfs_fsblock_t	bno;
			xfs_filblks_t	len;

			ASSERT(do_mod(del->br_blockcount,
				      mp->m_sb.sb_rextsize) == 0);
			ASSERT(do_mod(del->br_startblock,
				      mp->m_sb.sb_rextsize) == 0);
			bno = del->br_startblock;
			len = del->br_blockcount;
			do_div(bno, mp->m_sb.sb_rextsize);
			do_div(len, mp->m_sb.sb_rextsize);
			error = xfs_rtfree_extent(tp, bno, (xfs_extlen_t)len);
			if (error)
				goto done;
			do_fx = 0;
			nblks = len * mp->m_sb.sb_rextsize;
			qfield = XFS_TRANS_DQ_RTBCOUNT;
		}
		/*
		 * Ordinary allocation.
		 */
		else {
			do_fx = 1;
			nblks = del->br_blockcount;
			qfield = XFS_TRANS_DQ_BCOUNT;
		}
		/*
		 * Set up del_endblock and cur for later.
		 */
		del_endblock = del->br_startblock + del->br_blockcount;
		if (cur) {
			if ((error = xfs_bmbt_lookup_eq(cur, got.br_startoff,
					got.br_startblock, got.br_blockcount,
					&i)))
				goto done;
			XFS_WANT_CORRUPTED_GOTO(mp, i == 1, done);
		}
		da_old = da_new = 0;
	} else {
		da_old = startblockval(got.br_startblock);
		da_new = 0;
		nblks = 0;
		do_fx = 0;
	}

	/*
	 * Set flag value to use in switch statement.
	 * Left-contig is 2, right-contig is 1.
	 */
	switch (((got.br_startoff == del->br_startoff) << 1) |
		(got_endoff == del_endoff)) {
	case 3:
		/*
		 * Matches the whole extent.  Delete the entry.
		 */
		trace_xfs_bmap_pre_update(ip, *idx, state, _THIS_IP_);
		xfs_iext_remove(ip, *idx, 1,
				whichfork == XFS_ATTR_FORK ? BMAP_ATTRFORK : 0);
		--*idx;
		if (delay)
			break;

		XFS_IFORK_NEXT_SET(ip, whichfork,
			XFS_IFORK_NEXTENTS(ip, whichfork) - 1);
		flags |= XFS_ILOG_CORE;
		if (!cur) {
			flags |= xfs_ilog_fext(whichfork);
			break;
		}
		if ((error = xfs_btree_delete(cur, &i)))
			goto done;
		XFS_WANT_CORRUPTED_GOTO(mp, i == 1, done);
		break;

	case 2:
		/*
		 * Deleting the first part of the extent.
		 */
		trace_xfs_bmap_pre_update(ip, *idx, state, _THIS_IP_);
		xfs_bmbt_set_startoff(ep, del_endoff);
		temp = got.br_blockcount - del->br_blockcount;
		xfs_bmbt_set_blockcount(ep, temp);
		if (delay) {
			temp = XFS_FILBLKS_MIN(xfs_bmap_worst_indlen(ip, temp),
				da_old);
			xfs_bmbt_set_startblock(ep, nullstartblock((int)temp));
			trace_xfs_bmap_post_update(ip, *idx, state, _THIS_IP_);
			da_new = temp;
			break;
		}
		xfs_bmbt_set_startblock(ep, del_endblock);
		trace_xfs_bmap_post_update(ip, *idx, state, _THIS_IP_);
		if (!cur) {
			flags |= xfs_ilog_fext(whichfork);
			break;
		}
		if ((error = xfs_bmbt_update(cur, del_endoff, del_endblock,
				got.br_blockcount - del->br_blockcount,
				got.br_state)))
			goto done;
		break;

	case 1:
		/*
		 * Deleting the last part of the extent.
		 */
		temp = got.br_blockcount - del->br_blockcount;
		trace_xfs_bmap_pre_update(ip, *idx, state, _THIS_IP_);
		xfs_bmbt_set_blockcount(ep, temp);
		if (delay) {
			temp = XFS_FILBLKS_MIN(xfs_bmap_worst_indlen(ip, temp),
				da_old);
			xfs_bmbt_set_startblock(ep, nullstartblock((int)temp));
			trace_xfs_bmap_post_update(ip, *idx, state, _THIS_IP_);
			da_new = temp;
			break;
		}
		trace_xfs_bmap_post_update(ip, *idx, state, _THIS_IP_);
		if (!cur) {
			flags |= xfs_ilog_fext(whichfork);
			break;
		}
		if ((error = xfs_bmbt_update(cur, got.br_startoff,
				got.br_startblock,
				got.br_blockcount - del->br_blockcount,
				got.br_state)))
			goto done;
		break;

	case 0:
		/*
		 * Deleting the middle of the extent.
		 */
		temp = del->br_startoff - got.br_startoff;
		trace_xfs_bmap_pre_update(ip, *idx, state, _THIS_IP_);
		xfs_bmbt_set_blockcount(ep, temp);
		new.br_startoff = del_endoff;
		temp2 = got_endoff - del_endoff;
		new.br_blockcount = temp2;
		new.br_state = got.br_state;
		if (!delay) {
			new.br_startblock = del_endblock;
			flags |= XFS_ILOG_CORE;
			if (cur) {
				if ((error = xfs_bmbt_update(cur,
						got.br_startoff,
						got.br_startblock, temp,
						got.br_state)))
					goto done;
				if ((error = xfs_btree_increment(cur, 0, &i)))
					goto done;
				cur->bc_rec.b = new;
				error = xfs_btree_insert(cur, &i);
				if (error && error != -ENOSPC)
					goto done;
				/*
				 * If get no-space back from btree insert,
				 * it tried a split, and we have a zero
				 * block reservation.
				 * Fix up our state and return the error.
				 */
				if (error == -ENOSPC) {
					/*
					 * Reset the cursor, don't trust
					 * it after any insert operation.
					 */
					if ((error = xfs_bmbt_lookup_eq(cur,
							got.br_startoff,
							got.br_startblock,
							temp, &i)))
						goto done;
					XFS_WANT_CORRUPTED_GOTO(mp,
								i == 1, done);
					/*
					 * Update the btree record back
					 * to the original value.
					 */
					if ((error = xfs_bmbt_update(cur,
							got.br_startoff,
							got.br_startblock,
							got.br_blockcount,
							got.br_state)))
						goto done;
					/*
					 * Reset the extent record back
					 * to the original value.
					 */
					xfs_bmbt_set_blockcount(ep,
						got.br_blockcount);
					flags = 0;
					error = -ENOSPC;
					goto done;
				}
				XFS_WANT_CORRUPTED_GOTO(mp, i == 1, done);
			} else
				flags |= xfs_ilog_fext(whichfork);
			XFS_IFORK_NEXT_SET(ip, whichfork,
				XFS_IFORK_NEXTENTS(ip, whichfork) + 1);
		} else {
			xfs_filblks_t	stolen;
			ASSERT(whichfork == XFS_DATA_FORK);

			/*
			 * Distribute the original indlen reservation across the
			 * two new extents. Steal blocks from the deleted extent
			 * if necessary. Stealing blocks simply fudges the
			 * fdblocks accounting in xfs_bunmapi().
			 */
			temp = xfs_bmap_worst_indlen(ip, got.br_blockcount);
			temp2 = xfs_bmap_worst_indlen(ip, new.br_blockcount);
			stolen = xfs_bmap_split_indlen(da_old, &temp, &temp2,
						       del->br_blockcount);
			da_new = temp + temp2 - stolen;
			del->br_blockcount -= stolen;

			/*
			 * Set the reservation for each extent. Warn if either
			 * is zero as this can lead to delalloc problems.
			 */
			WARN_ON_ONCE(!temp || !temp2);
			xfs_bmbt_set_startblock(ep, nullstartblock((int)temp));
			new.br_startblock = nullstartblock((int)temp2);
		}
		trace_xfs_bmap_post_update(ip, *idx, state, _THIS_IP_);
		xfs_iext_insert(ip, *idx + 1, 1, &new, state);
		++*idx;
		break;
	}

	/* remove reverse mapping */
	if (!delay) {
		error = xfs_rmap_unmap_extent(mp, dfops, ip, whichfork, del);
		if (error)
			goto done;
	}

	/*
	 * If we need to, add to list of extents to delete.
	 */
	if (do_fx && !(bflags & XFS_BMAPI_REMAP)) {
		if (xfs_is_reflink_inode(ip) && whichfork == XFS_DATA_FORK) {
			error = xfs_refcount_decrease_extent(mp, dfops, del);
			if (error)
				goto done;
		} else
			xfs_bmap_add_free(mp, dfops, del->br_startblock,
					del->br_blockcount, NULL);
	}

	/*
	 * Adjust inode # blocks in the file.
	 */
	if (nblks)
		ip->i_d.di_nblocks -= nblks;
	/*
	 * Adjust quota data.
	 */
	if (qfield && !(bflags & XFS_BMAPI_REMAP))
		xfs_trans_mod_dquot_byino(tp, ip, qfield, (long)-nblks);

	/*
	 * Account for change in delayed indirect blocks.
	 * Nothing to do for disk quota accounting here.
	 */
	ASSERT(da_old >= da_new);
	if (da_old > da_new)
		xfs_mod_fdblocks(mp, (int64_t)(da_old - da_new), false);
done:
	*logflagsp = flags;
	return error;
}

/*
 * Unmap (remove) blocks from a file.
 * If nexts is nonzero then the number of extents to remove is limited to
 * that value.  If not all extents in the block range can be removed then
 * *done is set.
 */
int						/* error */
__xfs_bunmapi(
	xfs_trans_t		*tp,		/* transaction pointer */
	struct xfs_inode	*ip,		/* incore inode */
	xfs_fileoff_t		bno,		/* starting offset to unmap */
	xfs_filblks_t		*rlen,		/* i/o: amount remaining */
	int			flags,		/* misc flags */
	xfs_extnum_t		nexts,		/* number of extents max */
	xfs_fsblock_t		*firstblock,	/* first allocated block
						   controls a.g. for allocs */
	struct xfs_defer_ops	*dfops)		/* i/o: deferred updates */
{
	xfs_btree_cur_t		*cur;		/* bmap btree cursor */
	xfs_bmbt_irec_t		del;		/* extent being deleted */
	int			error;		/* error return value */
	xfs_extnum_t		extno;		/* extent number in list */
	xfs_bmbt_irec_t		got;		/* current extent record */
	xfs_ifork_t		*ifp;		/* inode fork pointer */
	int			isrt;		/* freeing in rt area */
	xfs_extnum_t		lastx;		/* last extent index used */
	int			logflags;	/* transaction logging flags */
	xfs_extlen_t		mod;		/* rt extent offset */
	xfs_mount_t		*mp;		/* mount structure */
	xfs_fileoff_t		start;		/* first file offset deleted */
	int			tmp_logflags;	/* partial logging flags */
	int			wasdel;		/* was a delayed alloc extent */
	int			whichfork;	/* data or attribute fork */
	xfs_fsblock_t		sum;
	xfs_filblks_t		len = *rlen;	/* length to unmap in file */

	trace_xfs_bunmap(ip, bno, len, flags, _RET_IP_);

	whichfork = xfs_bmapi_whichfork(flags);
	ASSERT(whichfork != XFS_COW_FORK);
	ifp = XFS_IFORK_PTR(ip, whichfork);
	if (unlikely(
	    XFS_IFORK_FORMAT(ip, whichfork) != XFS_DINODE_FMT_EXTENTS &&
	    XFS_IFORK_FORMAT(ip, whichfork) != XFS_DINODE_FMT_BTREE)) {
		XFS_ERROR_REPORT("xfs_bunmapi", XFS_ERRLEVEL_LOW,
				 ip->i_mount);
		return -EFSCORRUPTED;
	}
	mp = ip->i_mount;
	if (XFS_FORCED_SHUTDOWN(mp))
		return -EIO;

	ASSERT(xfs_isilocked(ip, XFS_ILOCK_EXCL));
	ASSERT(len > 0);
	ASSERT(nexts >= 0);

	if (!(ifp->if_flags & XFS_IFEXTENTS) &&
	    (error = xfs_iread_extents(tp, ip, whichfork)))
		return error;
	if (xfs_iext_count(ifp) == 0) {
		*rlen = 0;
		return 0;
	}
	XFS_STATS_INC(mp, xs_blk_unmap);
	isrt = (whichfork == XFS_DATA_FORK) && XFS_IS_REALTIME_INODE(ip);
	start = bno;
	bno = start + len - 1;

	/*
	 * Check to see if the given block number is past the end of the
	 * file, back up to the last block if so...
	 */
	if (!xfs_iext_lookup_extent(ip, ifp, bno, &lastx, &got)) {
		ASSERT(lastx > 0);
		xfs_iext_get_extent(ifp, --lastx, &got);
		bno = got.br_startoff + got.br_blockcount - 1;
	}

	logflags = 0;
	if (ifp->if_flags & XFS_IFBROOT) {
		ASSERT(XFS_IFORK_FORMAT(ip, whichfork) == XFS_DINODE_FMT_BTREE);
		cur = xfs_bmbt_init_cursor(mp, tp, ip, whichfork);
		cur->bc_private.b.firstblock = *firstblock;
		cur->bc_private.b.dfops = dfops;
		cur->bc_private.b.flags = 0;
	} else
		cur = NULL;

	if (isrt) {
		/*
		 * Synchronize by locking the bitmap inode.
		 */
		xfs_ilock(mp->m_rbmip, XFS_ILOCK_EXCL|XFS_ILOCK_RTBITMAP);
		xfs_trans_ijoin(tp, mp->m_rbmip, XFS_ILOCK_EXCL);
		xfs_ilock(mp->m_rsumip, XFS_ILOCK_EXCL|XFS_ILOCK_RTSUM);
		xfs_trans_ijoin(tp, mp->m_rsumip, XFS_ILOCK_EXCL);
	}

	extno = 0;
	while (bno != (xfs_fileoff_t)-1 && bno >= start && lastx >= 0 &&
	       (nexts == 0 || extno < nexts)) {
		/*
		 * Is the found extent after a hole in which bno lives?
		 * Just back up to the previous extent, if so.
		 */
		if (got.br_startoff > bno) {
			if (--lastx < 0)
				break;
			xfs_iext_get_extent(ifp, lastx, &got);
		}
		/*
		 * Is the last block of this extent before the range
		 * we're supposed to delete?  If so, we're done.
		 */
		bno = XFS_FILEOFF_MIN(bno,
			got.br_startoff + got.br_blockcount - 1);
		if (bno < start)
			break;
		/*
		 * Then deal with the (possibly delayed) allocated space
		 * we found.
		 */
		del = got;
		wasdel = isnullstartblock(del.br_startblock);
		if (got.br_startoff < start) {
			del.br_startoff = start;
			del.br_blockcount -= start - got.br_startoff;
			if (!wasdel)
				del.br_startblock += start - got.br_startoff;
		}
		if (del.br_startoff + del.br_blockcount > bno + 1)
			del.br_blockcount = bno + 1 - del.br_startoff;
		sum = del.br_startblock + del.br_blockcount;
		if (isrt &&
		    (mod = do_mod(sum, mp->m_sb.sb_rextsize))) {
			/*
			 * Realtime extent not lined up at the end.
			 * The extent could have been split into written
			 * and unwritten pieces, or we could just be
			 * unmapping part of it.  But we can't really
			 * get rid of part of a realtime extent.
			 */
			if (del.br_state == XFS_EXT_UNWRITTEN ||
			    !xfs_sb_version_hasextflgbit(&mp->m_sb)) {
				/*
				 * This piece is unwritten, or we're not
				 * using unwritten extents.  Skip over it.
				 */
				ASSERT(bno >= mod);
				bno -= mod > del.br_blockcount ?
					del.br_blockcount : mod;
				if (bno < got.br_startoff) {
					if (--lastx >= 0)
						xfs_bmbt_get_all(xfs_iext_get_ext(
							ifp, lastx), &got);
				}
				continue;
			}
			/*
			 * It's written, turn it unwritten.
			 * This is better than zeroing it.
			 */
			ASSERT(del.br_state == XFS_EXT_NORM);
			ASSERT(tp->t_blk_res > 0);
			/*
			 * If this spans a realtime extent boundary,
			 * chop it back to the start of the one we end at.
			 */
			if (del.br_blockcount > mod) {
				del.br_startoff += del.br_blockcount - mod;
				del.br_startblock += del.br_blockcount - mod;
				del.br_blockcount = mod;
			}
			del.br_state = XFS_EXT_UNWRITTEN;
			error = xfs_bmap_add_extent_unwritten_real(tp, ip,
					&lastx, &cur, &del, firstblock, dfops,
					&logflags);
			if (error)
				goto error0;
			goto nodelete;
		}
		if (isrt && (mod = do_mod(del.br_startblock, mp->m_sb.sb_rextsize))) {
			/*
			 * Realtime extent is lined up at the end but not
			 * at the front.  We'll get rid of full extents if
			 * we can.
			 */
			mod = mp->m_sb.sb_rextsize - mod;
			if (del.br_blockcount > mod) {
				del.br_blockcount -= mod;
				del.br_startoff += mod;
				del.br_startblock += mod;
			} else if ((del.br_startoff == start &&
				    (del.br_state == XFS_EXT_UNWRITTEN ||
				     tp->t_blk_res == 0)) ||
				   !xfs_sb_version_hasextflgbit(&mp->m_sb)) {
				/*
				 * Can't make it unwritten.  There isn't
				 * a full extent here so just skip it.
				 */
				ASSERT(bno >= del.br_blockcount);
				bno -= del.br_blockcount;
				if (got.br_startoff > bno && --lastx >= 0)
					xfs_iext_get_extent(ifp, lastx, &got);
				continue;
			} else if (del.br_state == XFS_EXT_UNWRITTEN) {
				struct xfs_bmbt_irec	prev;

				/*
				 * This one is already unwritten.
				 * It must have a written left neighbor.
				 * Unwrite the killed part of that one and
				 * try again.
				 */
				ASSERT(lastx > 0);
				xfs_iext_get_extent(ifp, lastx - 1, &prev);
				ASSERT(prev.br_state == XFS_EXT_NORM);
				ASSERT(!isnullstartblock(prev.br_startblock));
				ASSERT(del.br_startblock ==
				       prev.br_startblock + prev.br_blockcount);
				if (prev.br_startoff < start) {
					mod = start - prev.br_startoff;
					prev.br_blockcount -= mod;
					prev.br_startblock += mod;
					prev.br_startoff = start;
				}
				prev.br_state = XFS_EXT_UNWRITTEN;
				lastx--;
				error = xfs_bmap_add_extent_unwritten_real(tp,
						ip, &lastx, &cur, &prev,
						firstblock, dfops, &logflags);
				if (error)
					goto error0;
				goto nodelete;
			} else {
				ASSERT(del.br_state == XFS_EXT_NORM);
				del.br_state = XFS_EXT_UNWRITTEN;
				error = xfs_bmap_add_extent_unwritten_real(tp,
						ip, &lastx, &cur, &del,
						firstblock, dfops, &logflags);
				if (error)
					goto error0;
				goto nodelete;
			}
		}

		/*
		 * If it's the case where the directory code is running
		 * with no block reservation, and the deleted block is in
		 * the middle of its extent, and the resulting insert
		 * of an extent would cause transformation to btree format,
		 * then reject it.  The calling code will then swap
		 * blocks around instead.
		 * We have to do this now, rather than waiting for the
		 * conversion to btree format, since the transaction
		 * will be dirty.
		 */
		if (!wasdel && tp->t_blk_res == 0 &&
		    XFS_IFORK_FORMAT(ip, whichfork) == XFS_DINODE_FMT_EXTENTS &&
		    XFS_IFORK_NEXTENTS(ip, whichfork) >= /* Note the >= */
			XFS_IFORK_MAXEXT(ip, whichfork) &&
		    del.br_startoff > got.br_startoff &&
		    del.br_startoff + del.br_blockcount <
		    got.br_startoff + got.br_blockcount) {
			error = -ENOSPC;
			goto error0;
		}

		/*
		 * Unreserve quota and update realtime free space, if
		 * appropriate. If delayed allocation, update the inode delalloc
		 * counter now and wait to update the sb counters as
		 * xfs_bmap_del_extent() might need to borrow some blocks.
		 */
		if (wasdel) {
			ASSERT(startblockval(del.br_startblock) > 0);
			if (isrt) {
				xfs_filblks_t rtexts;

				rtexts = XFS_FSB_TO_B(mp, del.br_blockcount);
				do_div(rtexts, mp->m_sb.sb_rextsize);
				xfs_mod_frextents(mp, (int64_t)rtexts);
				(void)xfs_trans_reserve_quota_nblks(NULL,
					ip, -((long)del.br_blockcount), 0,
					XFS_QMOPT_RES_RTBLKS);
			} else {
				(void)xfs_trans_reserve_quota_nblks(NULL,
					ip, -((long)del.br_blockcount), 0,
					XFS_QMOPT_RES_REGBLKS);
			}
			ip->i_delayed_blks -= del.br_blockcount;
			if (cur)
				cur->bc_private.b.flags |=
					XFS_BTCUR_BPRV_WASDEL;
		} else if (cur)
			cur->bc_private.b.flags &= ~XFS_BTCUR_BPRV_WASDEL;

		error = xfs_bmap_del_extent(ip, tp, &lastx, dfops, cur, &del,
				&tmp_logflags, whichfork, flags);
		logflags |= tmp_logflags;
		if (error)
			goto error0;

		if (!isrt && wasdel)
			xfs_mod_fdblocks(mp, (int64_t)del.br_blockcount, false);

		bno = del.br_startoff - 1;
nodelete:
		/*
		 * If not done go on to the next (previous) record.
		 */
		if (bno != (xfs_fileoff_t)-1 && bno >= start) {
			if (lastx >= 0) {
				xfs_iext_get_extent(ifp, lastx, &got);
				if (got.br_startoff > bno && --lastx >= 0)
					xfs_iext_get_extent(ifp, lastx, &got);
			}
			extno++;
		}
	}
	if (bno == (xfs_fileoff_t)-1 || bno < start || lastx < 0)
		*rlen = 0;
	else
		*rlen = bno - start + 1;

	/*
	 * Convert to a btree if necessary.
	 */
	if (xfs_bmap_needs_btree(ip, whichfork)) {
		ASSERT(cur == NULL);
		error = xfs_bmap_extents_to_btree(tp, ip, firstblock, dfops,
			&cur, 0, &tmp_logflags, whichfork);
		logflags |= tmp_logflags;
		if (error)
			goto error0;
	}
	/*
	 * transform from btree to extents, give it cur
	 */
	else if (xfs_bmap_wants_extents(ip, whichfork)) {
		ASSERT(cur != NULL);
		error = xfs_bmap_btree_to_extents(tp, ip, cur, &tmp_logflags,
			whichfork);
		logflags |= tmp_logflags;
		if (error)
			goto error0;
	}
	/*
	 * transform from extents to local?
	 */
	error = 0;
error0:
	/*
	 * Log everything.  Do this after conversion, there's no point in
	 * logging the extent records if we've converted to btree format.
	 */
	if ((logflags & xfs_ilog_fext(whichfork)) &&
	    XFS_IFORK_FORMAT(ip, whichfork) != XFS_DINODE_FMT_EXTENTS)
		logflags &= ~xfs_ilog_fext(whichfork);
	else if ((logflags & xfs_ilog_fbroot(whichfork)) &&
		 XFS_IFORK_FORMAT(ip, whichfork) != XFS_DINODE_FMT_BTREE)
		logflags &= ~xfs_ilog_fbroot(whichfork);
	/*
	 * Log inode even in the error case, if the transaction
	 * is dirty we'll need to shut down the filesystem.
	 */
	if (logflags)
		xfs_trans_log_inode(tp, ip, logflags);
	if (cur) {
		if (!error) {
			*firstblock = cur->bc_private.b.firstblock;
			cur->bc_private.b.allocated = 0;
		}
		xfs_btree_del_cursor(cur,
			error ? XFS_BTREE_ERROR : XFS_BTREE_NOERROR);
	}
	return error;
}

/* Unmap a range of a file. */
int
xfs_bunmapi(
	xfs_trans_t		*tp,
	struct xfs_inode	*ip,
	xfs_fileoff_t		bno,
	xfs_filblks_t		len,
	int			flags,
	xfs_extnum_t		nexts,
	xfs_fsblock_t		*firstblock,
	struct xfs_defer_ops	*dfops,
	int			*done)
{
	int			error;

	error = __xfs_bunmapi(tp, ip, bno, &len, flags, nexts, firstblock,
			dfops);
	*done = (len == 0);
	return error;
}

/*
 * Determine whether an extent shift can be accomplished by a merge with the
 * extent that precedes the target hole of the shift.
 */
STATIC bool
xfs_bmse_can_merge(
	struct xfs_bmbt_irec	*left,	/* preceding extent */
	struct xfs_bmbt_irec	*got,	/* current extent to shift */
	xfs_fileoff_t		shift)	/* shift fsb */
{
	xfs_fileoff_t		startoff;

	startoff = got->br_startoff - shift;

	/*
	 * The extent, once shifted, must be adjacent in-file and on-disk with
	 * the preceding extent.
	 */
	if ((left->br_startoff + left->br_blockcount != startoff) ||
	    (left->br_startblock + left->br_blockcount != got->br_startblock) ||
	    (left->br_state != got->br_state) ||
	    (left->br_blockcount + got->br_blockcount > MAXEXTLEN))
		return false;

	return true;
}

/*
 * A bmap extent shift adjusts the file offset of an extent to fill a preceding
 * hole in the file. If an extent shift would result in the extent being fully
 * adjacent to the extent that currently precedes the hole, we can merge with
 * the preceding extent rather than do the shift.
 *
 * This function assumes the caller has verified a shift-by-merge is possible
 * with the provided extents via xfs_bmse_can_merge().
 */
STATIC int
xfs_bmse_merge(
	struct xfs_inode		*ip,
	int				whichfork,
	xfs_fileoff_t			shift,		/* shift fsb */
	int				current_ext,	/* idx of gotp */
	struct xfs_bmbt_rec_host	*gotp,		/* extent to shift */
	struct xfs_bmbt_rec_host	*leftp,		/* preceding extent */
	struct xfs_btree_cur		*cur,
	int				*logflags)	/* output */
{
	struct xfs_bmbt_irec		got;
	struct xfs_bmbt_irec		left;
	xfs_filblks_t			blockcount;
	int				error, i;
	struct xfs_mount		*mp = ip->i_mount;

	xfs_bmbt_get_all(gotp, &got);
	xfs_bmbt_get_all(leftp, &left);
	blockcount = left.br_blockcount + got.br_blockcount;

	ASSERT(xfs_isilocked(ip, XFS_IOLOCK_EXCL));
	ASSERT(xfs_isilocked(ip, XFS_ILOCK_EXCL));
	ASSERT(xfs_bmse_can_merge(&left, &got, shift));

	/*
	 * Merge the in-core extents. Note that the host record pointers and
	 * current_ext index are invalid once the extent has been removed via
	 * xfs_iext_remove().
	 */
	xfs_bmbt_set_blockcount(leftp, blockcount);
	xfs_iext_remove(ip, current_ext, 1, 0);

	/*
	 * Update the on-disk extent count, the btree if necessary and log the
	 * inode.
	 */
	XFS_IFORK_NEXT_SET(ip, whichfork,
			   XFS_IFORK_NEXTENTS(ip, whichfork) - 1);
	*logflags |= XFS_ILOG_CORE;
	if (!cur) {
		*logflags |= XFS_ILOG_DEXT;
		return 0;
	}

	/* lookup and remove the extent to merge */
	error = xfs_bmbt_lookup_eq(cur, got.br_startoff, got.br_startblock,
				   got.br_blockcount, &i);
	if (error)
		return error;
	XFS_WANT_CORRUPTED_RETURN(mp, i == 1);

	error = xfs_btree_delete(cur, &i);
	if (error)
		return error;
	XFS_WANT_CORRUPTED_RETURN(mp, i == 1);

	/* lookup and update size of the previous extent */
	error = xfs_bmbt_lookup_eq(cur, left.br_startoff, left.br_startblock,
				   left.br_blockcount, &i);
	if (error)
		return error;
	XFS_WANT_CORRUPTED_RETURN(mp, i == 1);

	left.br_blockcount = blockcount;

	return xfs_bmbt_update(cur, left.br_startoff, left.br_startblock,
			       left.br_blockcount, left.br_state);
}

/*
 * Shift a single extent.
 */
STATIC int
xfs_bmse_shift_one(
	struct xfs_inode		*ip,
	int				whichfork,
	xfs_fileoff_t			offset_shift_fsb,
	int				*current_ext,
	struct xfs_bmbt_rec_host	*gotp,
	struct xfs_btree_cur		*cur,
	int				*logflags,
	enum shift_direction		direction,
	struct xfs_defer_ops		*dfops)
{
	struct xfs_ifork		*ifp;
	struct xfs_mount		*mp;
	xfs_fileoff_t			startoff;
	struct xfs_bmbt_rec_host	*adj_irecp;
	struct xfs_bmbt_irec		got;
	struct xfs_bmbt_irec		adj_irec;
	int				error;
	int				i;
	int				total_extents;

	mp = ip->i_mount;
	ifp = XFS_IFORK_PTR(ip, whichfork);
	total_extents = xfs_iext_count(ifp);

	xfs_bmbt_get_all(gotp, &got);

	/* delalloc extents should be prevented by caller */
	XFS_WANT_CORRUPTED_RETURN(mp, !isnullstartblock(got.br_startblock));

	if (direction == SHIFT_LEFT) {
		startoff = got.br_startoff - offset_shift_fsb;

		/*
		 * Check for merge if we've got an extent to the left,
		 * otherwise make sure there's enough room at the start
		 * of the file for the shift.
		 */
		if (!*current_ext) {
			if (got.br_startoff < offset_shift_fsb)
				return -EINVAL;
			goto update_current_ext;
		}
		/*
		 * grab the left extent and check for a large
		 * enough hole.
		 */
		adj_irecp = xfs_iext_get_ext(ifp, *current_ext - 1);
		xfs_bmbt_get_all(adj_irecp, &adj_irec);

		if (startoff <
		    adj_irec.br_startoff + adj_irec.br_blockcount)
			return -EINVAL;

		/* check whether to merge the extent or shift it down */
		if (xfs_bmse_can_merge(&adj_irec, &got,
				       offset_shift_fsb)) {
			error = xfs_bmse_merge(ip, whichfork, offset_shift_fsb,
					       *current_ext, gotp, adj_irecp,
					       cur, logflags);
			if (error)
				return error;
			adj_irec = got;
			goto update_rmap;
		}
	} else {
		startoff = got.br_startoff + offset_shift_fsb;
		/* nothing to move if this is the last extent */
		if (*current_ext >= (total_extents - 1))
			goto update_current_ext;
		/*
		 * If this is not the last extent in the file, make sure there
		 * is enough room between current extent and next extent for
		 * accommodating the shift.
		 */
		adj_irecp = xfs_iext_get_ext(ifp, *current_ext + 1);
		xfs_bmbt_get_all(adj_irecp, &adj_irec);
		if (startoff + got.br_blockcount > adj_irec.br_startoff)
			return -EINVAL;
		/*
		 * Unlike a left shift (which involves a hole punch),
		 * a right shift does not modify extent neighbors
		 * in any way. We should never find mergeable extents
		 * in this scenario. Check anyways and warn if we
		 * encounter two extents that could be one.
		 */
		if (xfs_bmse_can_merge(&got, &adj_irec, offset_shift_fsb))
			WARN_ON_ONCE(1);
	}
	/*
	 * Increment the extent index for the next iteration, update the start
	 * offset of the in-core extent and update the btree if applicable.
	 */
update_current_ext:
	if (direction == SHIFT_LEFT)
		(*current_ext)++;
	else
		(*current_ext)--;
	xfs_bmbt_set_startoff(gotp, startoff);
	*logflags |= XFS_ILOG_CORE;
	adj_irec = got;
	if (!cur) {
		*logflags |= XFS_ILOG_DEXT;
		goto update_rmap;
	}

	error = xfs_bmbt_lookup_eq(cur, got.br_startoff, got.br_startblock,
				   got.br_blockcount, &i);
	if (error)
		return error;
	XFS_WANT_CORRUPTED_RETURN(mp, i == 1);

	got.br_startoff = startoff;
	error = xfs_bmbt_update(cur, got.br_startoff, got.br_startblock,
			got.br_blockcount, got.br_state);
	if (error)
		return error;

update_rmap:
	/* update reverse mapping */
	error = xfs_rmap_unmap_extent(mp, dfops, ip, whichfork, &adj_irec);
	if (error)
		return error;
	adj_irec.br_startoff = startoff;
	return xfs_rmap_map_extent(mp, dfops, ip, whichfork, &adj_irec);
}

/*
 * Shift extent records to the left/right to cover/create a hole.
 *
 * The maximum number of extents to be shifted in a single operation is
 * @num_exts. @stop_fsb specifies the file offset at which to stop shift and the
 * file offset where we've left off is returned in @next_fsb. @offset_shift_fsb
 * is the length by which each extent is shifted. If there is no hole to shift
 * the extents into, this will be considered invalid operation and we abort
 * immediately.
 */
int
xfs_bmap_shift_extents(
	struct xfs_trans	*tp,
	struct xfs_inode	*ip,
	xfs_fileoff_t		*next_fsb,
	xfs_fileoff_t		offset_shift_fsb,
	int			*done,
	xfs_fileoff_t		stop_fsb,
	xfs_fsblock_t		*firstblock,
	struct xfs_defer_ops	*dfops,
	enum shift_direction	direction,
	int			num_exts)
{
	struct xfs_btree_cur		*cur = NULL;
	struct xfs_bmbt_rec_host	*gotp;
	struct xfs_bmbt_irec            got;
	struct xfs_mount		*mp = ip->i_mount;
	struct xfs_ifork		*ifp;
	xfs_extnum_t			nexts = 0;
	xfs_extnum_t			current_ext;
	xfs_extnum_t			total_extents;
	xfs_extnum_t			stop_extent;
	int				error = 0;
	int				whichfork = XFS_DATA_FORK;
	int				logflags = 0;

	if (unlikely(XFS_TEST_ERROR(
	    (XFS_IFORK_FORMAT(ip, whichfork) != XFS_DINODE_FMT_EXTENTS &&
	     XFS_IFORK_FORMAT(ip, whichfork) != XFS_DINODE_FMT_BTREE),
	     mp, XFS_ERRTAG_BMAPIFORMAT, XFS_RANDOM_BMAPIFORMAT))) {
		XFS_ERROR_REPORT("xfs_bmap_shift_extents",
				 XFS_ERRLEVEL_LOW, mp);
		return -EFSCORRUPTED;
	}

	if (XFS_FORCED_SHUTDOWN(mp))
		return -EIO;

	ASSERT(xfs_isilocked(ip, XFS_IOLOCK_EXCL));
	ASSERT(xfs_isilocked(ip, XFS_ILOCK_EXCL));
	ASSERT(direction == SHIFT_LEFT || direction == SHIFT_RIGHT);
	ASSERT(*next_fsb != NULLFSBLOCK || direction == SHIFT_RIGHT);

	ifp = XFS_IFORK_PTR(ip, whichfork);
	if (!(ifp->if_flags & XFS_IFEXTENTS)) {
		/* Read in all the extents */
		error = xfs_iread_extents(tp, ip, whichfork);
		if (error)
			return error;
	}

	if (ifp->if_flags & XFS_IFBROOT) {
		cur = xfs_bmbt_init_cursor(mp, tp, ip, whichfork);
		cur->bc_private.b.firstblock = *firstblock;
		cur->bc_private.b.dfops = dfops;
		cur->bc_private.b.flags = 0;
	}

	/*
	 * There may be delalloc extents in the data fork before the range we
	 * are collapsing out, so we cannot use the count of real extents here.
	 * Instead we have to calculate it from the incore fork.
	 */
	total_extents = xfs_iext_count(ifp);
	if (total_extents == 0) {
		*done = 1;
		goto del_cursor;
	}

	/*
	 * In case of first right shift, we need to initialize next_fsb
	 */
	if (*next_fsb == NULLFSBLOCK) {
		gotp = xfs_iext_get_ext(ifp, total_extents - 1);
		xfs_bmbt_get_all(gotp, &got);
		*next_fsb = got.br_startoff;
		if (stop_fsb > *next_fsb) {
			*done = 1;
			goto del_cursor;
		}
	}

	/* Lookup the extent index at which we have to stop */
	if (direction == SHIFT_RIGHT) {
		gotp = xfs_iext_bno_to_ext(ifp, stop_fsb, &stop_extent);
		/* Make stop_extent exclusive of shift range */
		stop_extent--;
	} else
		stop_extent = total_extents;

	/*
	 * Look up the extent index for the fsb where we start shifting. We can
	 * henceforth iterate with current_ext as extent list changes are locked
	 * out via ilock.
	 *
	 * gotp can be null in 2 cases: 1) if there are no extents or 2)
	 * *next_fsb lies in a hole beyond which there are no extents. Either
	 * way, we are done.
	 */
	gotp = xfs_iext_bno_to_ext(ifp, *next_fsb, &current_ext);
	if (!gotp) {
		*done = 1;
		goto del_cursor;
	}

	/* some sanity checking before we finally start shifting extents */
	if ((direction == SHIFT_LEFT && current_ext >= stop_extent) ||
	     (direction == SHIFT_RIGHT && current_ext <= stop_extent)) {
		error = -EIO;
		goto del_cursor;
	}

	while (nexts++ < num_exts) {
		error = xfs_bmse_shift_one(ip, whichfork, offset_shift_fsb,
					   &current_ext, gotp, cur, &logflags,
					   direction, dfops);
		if (error)
			goto del_cursor;
		/*
		 * If there was an extent merge during the shift, the extent
		 * count can change. Update the total and grade the next record.
		 */
		if (direction == SHIFT_LEFT) {
			total_extents = xfs_iext_count(ifp);
			stop_extent = total_extents;
		}

		if (current_ext == stop_extent) {
			*done = 1;
			*next_fsb = NULLFSBLOCK;
			break;
		}
		gotp = xfs_iext_get_ext(ifp, current_ext);
	}

	if (!*done) {
		xfs_bmbt_get_all(gotp, &got);
		*next_fsb = got.br_startoff;
	}

del_cursor:
	if (cur)
		xfs_btree_del_cursor(cur,
			error ? XFS_BTREE_ERROR : XFS_BTREE_NOERROR);

	if (logflags)
		xfs_trans_log_inode(tp, ip, logflags);

	return error;
}

/*
 * Splits an extent into two extents at split_fsb block such that it is
 * the first block of the current_ext. @current_ext is a target extent
 * to be split. @split_fsb is a block where the extents is split.
 * If split_fsb lies in a hole or the first block of extents, just return 0.
 */
STATIC int
xfs_bmap_split_extent_at(
	struct xfs_trans	*tp,
	struct xfs_inode	*ip,
	xfs_fileoff_t		split_fsb,
	xfs_fsblock_t		*firstfsb,
	struct xfs_defer_ops	*dfops)
{
	int				whichfork = XFS_DATA_FORK;
	struct xfs_btree_cur		*cur = NULL;
	struct xfs_bmbt_rec_host	*gotp;
	struct xfs_bmbt_irec		got;
	struct xfs_bmbt_irec		new; /* split extent */
	struct xfs_mount		*mp = ip->i_mount;
	struct xfs_ifork		*ifp;
	xfs_fsblock_t			gotblkcnt; /* new block count for got */
	xfs_extnum_t			current_ext;
	int				error = 0;
	int				logflags = 0;
	int				i = 0;

	if (unlikely(XFS_TEST_ERROR(
	    (XFS_IFORK_FORMAT(ip, whichfork) != XFS_DINODE_FMT_EXTENTS &&
	     XFS_IFORK_FORMAT(ip, whichfork) != XFS_DINODE_FMT_BTREE),
	     mp, XFS_ERRTAG_BMAPIFORMAT, XFS_RANDOM_BMAPIFORMAT))) {
		XFS_ERROR_REPORT("xfs_bmap_split_extent_at",
				 XFS_ERRLEVEL_LOW, mp);
		return -EFSCORRUPTED;
	}

	if (XFS_FORCED_SHUTDOWN(mp))
		return -EIO;

	ifp = XFS_IFORK_PTR(ip, whichfork);
	if (!(ifp->if_flags & XFS_IFEXTENTS)) {
		/* Read in all the extents */
		error = xfs_iread_extents(tp, ip, whichfork);
		if (error)
			return error;
	}

	/*
	 * gotp can be null in 2 cases: 1) if there are no extents
	 * or 2) split_fsb lies in a hole beyond which there are
	 * no extents. Either way, we are done.
	 */
	gotp = xfs_iext_bno_to_ext(ifp, split_fsb, &current_ext);
	if (!gotp)
		return 0;

	xfs_bmbt_get_all(gotp, &got);

	/*
	 * Check split_fsb lies in a hole or the start boundary offset
	 * of the extent.
	 */
	if (got.br_startoff >= split_fsb)
		return 0;

	gotblkcnt = split_fsb - got.br_startoff;
	new.br_startoff = split_fsb;
	new.br_startblock = got.br_startblock + gotblkcnt;
	new.br_blockcount = got.br_blockcount - gotblkcnt;
	new.br_state = got.br_state;

	if (ifp->if_flags & XFS_IFBROOT) {
		cur = xfs_bmbt_init_cursor(mp, tp, ip, whichfork);
		cur->bc_private.b.firstblock = *firstfsb;
		cur->bc_private.b.dfops = dfops;
		cur->bc_private.b.flags = 0;
		error = xfs_bmbt_lookup_eq(cur, got.br_startoff,
				got.br_startblock,
				got.br_blockcount,
				&i);
		if (error)
			goto del_cursor;
		XFS_WANT_CORRUPTED_GOTO(mp, i == 1, del_cursor);
	}

	xfs_bmbt_set_blockcount(gotp, gotblkcnt);
	got.br_blockcount = gotblkcnt;

	logflags = XFS_ILOG_CORE;
	if (cur) {
		error = xfs_bmbt_update(cur, got.br_startoff,
				got.br_startblock,
				got.br_blockcount,
				got.br_state);
		if (error)
			goto del_cursor;
	} else
		logflags |= XFS_ILOG_DEXT;

	/* Add new extent */
	current_ext++;
	xfs_iext_insert(ip, current_ext, 1, &new, 0);
	XFS_IFORK_NEXT_SET(ip, whichfork,
			   XFS_IFORK_NEXTENTS(ip, whichfork) + 1);

	if (cur) {
		error = xfs_bmbt_lookup_eq(cur, new.br_startoff,
				new.br_startblock, new.br_blockcount,
				&i);
		if (error)
			goto del_cursor;
		XFS_WANT_CORRUPTED_GOTO(mp, i == 0, del_cursor);
		cur->bc_rec.b.br_state = new.br_state;

		error = xfs_btree_insert(cur, &i);
		if (error)
			goto del_cursor;
		XFS_WANT_CORRUPTED_GOTO(mp, i == 1, del_cursor);
	}

	/*
	 * Convert to a btree if necessary.
	 */
	if (xfs_bmap_needs_btree(ip, whichfork)) {
		int tmp_logflags; /* partial log flag return val */

		ASSERT(cur == NULL);
		error = xfs_bmap_extents_to_btree(tp, ip, firstfsb, dfops,
				&cur, 0, &tmp_logflags, whichfork);
		logflags |= tmp_logflags;
	}

del_cursor:
	if (cur) {
		cur->bc_private.b.allocated = 0;
		xfs_btree_del_cursor(cur,
				error ? XFS_BTREE_ERROR : XFS_BTREE_NOERROR);
	}

	if (logflags)
		xfs_trans_log_inode(tp, ip, logflags);
	return error;
}

int
xfs_bmap_split_extent(
	struct xfs_inode        *ip,
	xfs_fileoff_t           split_fsb)
{
	struct xfs_mount        *mp = ip->i_mount;
	struct xfs_trans        *tp;
	struct xfs_defer_ops    dfops;
	xfs_fsblock_t           firstfsb;
	int                     error;

	error = xfs_trans_alloc(mp, &M_RES(mp)->tr_write,
			XFS_DIOSTRAT_SPACE_RES(mp, 0), 0, 0, &tp);
	if (error)
		return error;

	xfs_ilock(ip, XFS_ILOCK_EXCL);
	xfs_trans_ijoin(tp, ip, XFS_ILOCK_EXCL);

	xfs_defer_init(&dfops, &firstfsb);

	error = xfs_bmap_split_extent_at(tp, ip, split_fsb,
			&firstfsb, &dfops);
	if (error)
		goto out;

	error = xfs_defer_finish(&tp, &dfops, NULL);
	if (error)
		goto out;

	return xfs_trans_commit(tp);

out:
	xfs_defer_cancel(&dfops);
	xfs_trans_cancel(tp);
	return error;
}

/* Deferred mapping is only for real extents in the data fork. */
static bool
xfs_bmap_is_update_needed(
	struct xfs_bmbt_irec	*bmap)
{
	return  bmap->br_startblock != HOLESTARTBLOCK &&
		bmap->br_startblock != DELAYSTARTBLOCK;
}

/* Record a bmap intent. */
static int
__xfs_bmap_add(
	struct xfs_mount		*mp,
	struct xfs_defer_ops		*dfops,
	enum xfs_bmap_intent_type	type,
	struct xfs_inode		*ip,
	int				whichfork,
	struct xfs_bmbt_irec		*bmap)
{
	int				error;
	struct xfs_bmap_intent		*bi;

	trace_xfs_bmap_defer(mp,
			XFS_FSB_TO_AGNO(mp, bmap->br_startblock),
			type,
			XFS_FSB_TO_AGBNO(mp, bmap->br_startblock),
			ip->i_ino, whichfork,
			bmap->br_startoff,
			bmap->br_blockcount,
			bmap->br_state);

	bi = kmem_alloc(sizeof(struct xfs_bmap_intent), KM_SLEEP | KM_NOFS);
	INIT_LIST_HEAD(&bi->bi_list);
	bi->bi_type = type;
	bi->bi_owner = ip;
	bi->bi_whichfork = whichfork;
	bi->bi_bmap = *bmap;

	error = xfs_defer_join(dfops, bi->bi_owner);
	if (error) {
		kmem_free(bi);
		return error;
	}

	xfs_defer_add(dfops, XFS_DEFER_OPS_TYPE_BMAP, &bi->bi_list);
	return 0;
}

/* Map an extent into a file. */
int
xfs_bmap_map_extent(
	struct xfs_mount	*mp,
	struct xfs_defer_ops	*dfops,
	struct xfs_inode	*ip,
	struct xfs_bmbt_irec	*PREV)
{
	if (!xfs_bmap_is_update_needed(PREV))
		return 0;

	return __xfs_bmap_add(mp, dfops, XFS_BMAP_MAP, ip,
			XFS_DATA_FORK, PREV);
}

/* Unmap an extent out of a file. */
int
xfs_bmap_unmap_extent(
	struct xfs_mount	*mp,
	struct xfs_defer_ops	*dfops,
	struct xfs_inode	*ip,
	struct xfs_bmbt_irec	*PREV)
{
	if (!xfs_bmap_is_update_needed(PREV))
		return 0;

	return __xfs_bmap_add(mp, dfops, XFS_BMAP_UNMAP, ip,
			XFS_DATA_FORK, PREV);
}

/*
 * Process one of the deferred bmap operations.  We pass back the
 * btree cursor to maintain our lock on the bmapbt between calls.
 */
int
xfs_bmap_finish_one(
	struct xfs_trans		*tp,
	struct xfs_defer_ops		*dfops,
	struct xfs_inode		*ip,
	enum xfs_bmap_intent_type	type,
	int				whichfork,
	xfs_fileoff_t			startoff,
	xfs_fsblock_t			startblock,
	xfs_filblks_t			blockcount,
	xfs_exntst_t			state)
{
	struct xfs_bmbt_irec		bmap;
	int				nimaps = 1;
	xfs_fsblock_t			firstfsb;
	int				flags = XFS_BMAPI_REMAP;
	int				done;
	int				error = 0;

	bmap.br_startblock = startblock;
	bmap.br_startoff = startoff;
	bmap.br_blockcount = blockcount;
	bmap.br_state = state;

	trace_xfs_bmap_deferred(tp->t_mountp,
			XFS_FSB_TO_AGNO(tp->t_mountp, startblock), type,
			XFS_FSB_TO_AGBNO(tp->t_mountp, startblock),
			ip->i_ino, whichfork, startoff, blockcount, state);

	if (whichfork != XFS_DATA_FORK && whichfork != XFS_ATTR_FORK)
		return -EFSCORRUPTED;
	if (whichfork == XFS_ATTR_FORK)
		flags |= XFS_BMAPI_ATTRFORK;

	if (XFS_TEST_ERROR(false, tp->t_mountp,
			XFS_ERRTAG_BMAP_FINISH_ONE,
			XFS_RANDOM_BMAP_FINISH_ONE))
		return -EIO;

	switch (type) {
	case XFS_BMAP_MAP:
		firstfsb = bmap.br_startblock;
		error = xfs_bmapi_write(tp, ip, bmap.br_startoff,
					bmap.br_blockcount, flags, &firstfsb,
					bmap.br_blockcount, &bmap, &nimaps,
					dfops);
		break;
	case XFS_BMAP_UNMAP:
		error = xfs_bunmapi(tp, ip, bmap.br_startoff,
				bmap.br_blockcount, flags, 1, &firstfsb,
				dfops, &done);
		ASSERT(done);
		break;
	default:
		ASSERT(0);
		error = -EFSCORRUPTED;
	}

	return error;
}<|MERGE_RESOLUTION|>--- conflicted
+++ resolved
@@ -4850,11 +4850,7 @@
 	da_new = 0;
 
 	ASSERT(*idx >= 0);
-<<<<<<< HEAD
-	ASSERT(*idx < ifp->if_bytes / sizeof(struct xfs_bmbt_rec));
-=======
 	ASSERT(*idx <= xfs_iext_count(ifp));
->>>>>>> c470abd4
 	ASSERT(del->br_blockcount > 0);
 	ASSERT(got->br_startoff <= del->br_startoff);
 	ASSERT(got_endoff >= del_endoff);
@@ -4871,16 +4867,11 @@
 	 * sb counters as we might have to borrow some blocks for the
 	 * indirect block accounting.
 	 */
-<<<<<<< HEAD
-	xfs_trans_reserve_quota_nblks(NULL, ip, -((long)del->br_blockcount), 0,
-			isrt ? XFS_QMOPT_RES_RTBLKS : XFS_QMOPT_RES_REGBLKS);
-=======
 	error = xfs_trans_reserve_quota_nblks(NULL, ip,
 			-((long)del->br_blockcount), 0,
 			isrt ? XFS_QMOPT_RES_RTBLKS : XFS_QMOPT_RES_REGBLKS);
 	if (error)
 		return error;
->>>>>>> c470abd4
 	ip->i_delayed_blks -= del->br_blockcount;
 
 	if (whichfork == XFS_COW_FORK)
@@ -4990,11 +4981,7 @@
 	got_endoff = got->br_startoff + got->br_blockcount;
 
 	ASSERT(*idx >= 0);
-<<<<<<< HEAD
-	ASSERT(*idx < ifp->if_bytes / sizeof(struct xfs_bmbt_rec));
-=======
 	ASSERT(*idx <= xfs_iext_count(ifp));
->>>>>>> c470abd4
 	ASSERT(del->br_blockcount > 0);
 	ASSERT(got->br_startoff <= del->br_startoff);
 	ASSERT(got_endoff >= del_endoff);
