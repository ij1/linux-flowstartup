--- conflicted
+++ resolved
@@ -6441,1517 +6441,6 @@
 	return ret;
 }
 
-<<<<<<< HEAD
-#if 0
-static unsigned long calc_ra(unsigned long start, unsigned long last,
-			     unsigned long nr)
-{
-	return min(last, start + nr - 1);
-}
-
-static noinline int relocate_inode_pages(struct inode *inode, u64 start,
-					 u64 len)
-{
-	u64 page_start;
-	u64 page_end;
-	unsigned long first_index;
-	unsigned long last_index;
-	unsigned long i;
-	struct page *page;
-	struct extent_io_tree *io_tree = &BTRFS_I(inode)->io_tree;
-	struct file_ra_state *ra;
-	struct btrfs_ordered_extent *ordered;
-	unsigned int total_read = 0;
-	unsigned int total_dirty = 0;
-	int ret = 0;
-
-	ra = kzalloc(sizeof(*ra), GFP_NOFS);
-	if (!ra)
-		return -ENOMEM;
-
-	mutex_lock(&inode->i_mutex);
-	first_index = start >> PAGE_CACHE_SHIFT;
-	last_index = (start + len - 1) >> PAGE_CACHE_SHIFT;
-
-	/* make sure the dirty trick played by the caller work */
-	ret = invalidate_inode_pages2_range(inode->i_mapping,
-					    first_index, last_index);
-	if (ret)
-		goto out_unlock;
-
-	file_ra_state_init(ra, inode->i_mapping);
-
-	for (i = first_index ; i <= last_index; i++) {
-		if (total_read % ra->ra_pages == 0) {
-			btrfs_force_ra(inode->i_mapping, ra, NULL, i,
-				       calc_ra(i, last_index, ra->ra_pages));
-		}
-		total_read++;
-again:
-		if (((u64)i << PAGE_CACHE_SHIFT) > i_size_read(inode))
-			BUG_ON(1);
-		page = grab_cache_page(inode->i_mapping, i);
-		if (!page) {
-			ret = -ENOMEM;
-			goto out_unlock;
-		}
-		if (!PageUptodate(page)) {
-			btrfs_readpage(NULL, page);
-			lock_page(page);
-			if (!PageUptodate(page)) {
-				unlock_page(page);
-				page_cache_release(page);
-				ret = -EIO;
-				goto out_unlock;
-			}
-		}
-		wait_on_page_writeback(page);
-
-		page_start = (u64)page->index << PAGE_CACHE_SHIFT;
-		page_end = page_start + PAGE_CACHE_SIZE - 1;
-		lock_extent(io_tree, page_start, page_end, GFP_NOFS);
-
-		ordered = btrfs_lookup_ordered_extent(inode, page_start);
-		if (ordered) {
-			unlock_extent(io_tree, page_start, page_end, GFP_NOFS);
-			unlock_page(page);
-			page_cache_release(page);
-			btrfs_start_ordered_extent(inode, ordered, 1);
-			btrfs_put_ordered_extent(ordered);
-			goto again;
-		}
-		set_page_extent_mapped(page);
-
-		if (i == first_index)
-			set_extent_bits(io_tree, page_start, page_end,
-					EXTENT_BOUNDARY, GFP_NOFS);
-		btrfs_set_extent_delalloc(inode, page_start, page_end);
-
-		set_page_dirty(page);
-		total_dirty++;
-
-		unlock_extent(io_tree, page_start, page_end, GFP_NOFS);
-		unlock_page(page);
-		page_cache_release(page);
-	}
-
-out_unlock:
-	kfree(ra);
-	mutex_unlock(&inode->i_mutex);
-	balance_dirty_pages_ratelimited_nr(inode->i_mapping, total_dirty);
-	return ret;
-}
-
-static noinline int relocate_data_extent(struct inode *reloc_inode,
-					 struct btrfs_key *extent_key,
-					 u64 offset)
-{
-	struct btrfs_root *root = BTRFS_I(reloc_inode)->root;
-	struct extent_map_tree *em_tree = &BTRFS_I(reloc_inode)->extent_tree;
-	struct extent_map *em;
-	u64 start = extent_key->objectid - offset;
-	u64 end = start + extent_key->offset - 1;
-
-	em = alloc_extent_map(GFP_NOFS);
-	BUG_ON(!em);
-
-	em->start = start;
-	em->len = extent_key->offset;
-	em->block_len = extent_key->offset;
-	em->block_start = extent_key->objectid;
-	em->bdev = root->fs_info->fs_devices->latest_bdev;
-	set_bit(EXTENT_FLAG_PINNED, &em->flags);
-
-	/* setup extent map to cheat btrfs_readpage */
-	lock_extent(&BTRFS_I(reloc_inode)->io_tree, start, end, GFP_NOFS);
-	while (1) {
-		int ret;
-		write_lock(&em_tree->lock);
-		ret = add_extent_mapping(em_tree, em);
-		write_unlock(&em_tree->lock);
-		if (ret != -EEXIST) {
-			free_extent_map(em);
-			break;
-		}
-		btrfs_drop_extent_cache(reloc_inode, start, end, 0);
-	}
-	unlock_extent(&BTRFS_I(reloc_inode)->io_tree, start, end, GFP_NOFS);
-
-	return relocate_inode_pages(reloc_inode, start, extent_key->offset);
-}
-
-struct btrfs_ref_path {
-	u64 extent_start;
-	u64 nodes[BTRFS_MAX_LEVEL];
-	u64 root_objectid;
-	u64 root_generation;
-	u64 owner_objectid;
-	u32 num_refs;
-	int lowest_level;
-	int current_level;
-	int shared_level;
-
-	struct btrfs_key node_keys[BTRFS_MAX_LEVEL];
-	u64 new_nodes[BTRFS_MAX_LEVEL];
-};
-
-struct disk_extent {
-	u64 ram_bytes;
-	u64 disk_bytenr;
-	u64 disk_num_bytes;
-	u64 offset;
-	u64 num_bytes;
-	u8 compression;
-	u8 encryption;
-	u16 other_encoding;
-};
-
-static int is_cowonly_root(u64 root_objectid)
-{
-	if (root_objectid == BTRFS_ROOT_TREE_OBJECTID ||
-	    root_objectid == BTRFS_EXTENT_TREE_OBJECTID ||
-	    root_objectid == BTRFS_CHUNK_TREE_OBJECTID ||
-	    root_objectid == BTRFS_DEV_TREE_OBJECTID ||
-	    root_objectid == BTRFS_TREE_LOG_OBJECTID ||
-	    root_objectid == BTRFS_CSUM_TREE_OBJECTID)
-		return 1;
-	return 0;
-}
-
-static noinline int __next_ref_path(struct btrfs_trans_handle *trans,
-				    struct btrfs_root *extent_root,
-				    struct btrfs_ref_path *ref_path,
-				    int first_time)
-{
-	struct extent_buffer *leaf;
-	struct btrfs_path *path;
-	struct btrfs_extent_ref *ref;
-	struct btrfs_key key;
-	struct btrfs_key found_key;
-	u64 bytenr;
-	u32 nritems;
-	int level;
-	int ret = 1;
-
-	path = btrfs_alloc_path();
-	if (!path)
-		return -ENOMEM;
-
-	if (first_time) {
-		ref_path->lowest_level = -1;
-		ref_path->current_level = -1;
-		ref_path->shared_level = -1;
-		goto walk_up;
-	}
-walk_down:
-	level = ref_path->current_level - 1;
-	while (level >= -1) {
-		u64 parent;
-		if (level < ref_path->lowest_level)
-			break;
-
-		if (level >= 0)
-			bytenr = ref_path->nodes[level];
-		else
-			bytenr = ref_path->extent_start;
-		BUG_ON(bytenr == 0);
-
-		parent = ref_path->nodes[level + 1];
-		ref_path->nodes[level + 1] = 0;
-		ref_path->current_level = level;
-		BUG_ON(parent == 0);
-
-		key.objectid = bytenr;
-		key.offset = parent + 1;
-		key.type = BTRFS_EXTENT_REF_KEY;
-
-		ret = btrfs_search_slot(trans, extent_root, &key, path, 0, 0);
-		if (ret < 0)
-			goto out;
-		BUG_ON(ret == 0);
-
-		leaf = path->nodes[0];
-		nritems = btrfs_header_nritems(leaf);
-		if (path->slots[0] >= nritems) {
-			ret = btrfs_next_leaf(extent_root, path);
-			if (ret < 0)
-				goto out;
-			if (ret > 0)
-				goto next;
-			leaf = path->nodes[0];
-		}
-
-		btrfs_item_key_to_cpu(leaf, &found_key, path->slots[0]);
-		if (found_key.objectid == bytenr &&
-		    found_key.type == BTRFS_EXTENT_REF_KEY) {
-			if (level < ref_path->shared_level)
-				ref_path->shared_level = level;
-			goto found;
-		}
-next:
-		level--;
-		btrfs_release_path(extent_root, path);
-		cond_resched();
-	}
-	/* reached lowest level */
-	ret = 1;
-	goto out;
-walk_up:
-	level = ref_path->current_level;
-	while (level < BTRFS_MAX_LEVEL - 1) {
-		u64 ref_objectid;
-
-		if (level >= 0)
-			bytenr = ref_path->nodes[level];
-		else
-			bytenr = ref_path->extent_start;
-
-		BUG_ON(bytenr == 0);
-
-		key.objectid = bytenr;
-		key.offset = 0;
-		key.type = BTRFS_EXTENT_REF_KEY;
-
-		ret = btrfs_search_slot(trans, extent_root, &key, path, 0, 0);
-		if (ret < 0)
-			goto out;
-
-		leaf = path->nodes[0];
-		nritems = btrfs_header_nritems(leaf);
-		if (path->slots[0] >= nritems) {
-			ret = btrfs_next_leaf(extent_root, path);
-			if (ret < 0)
-				goto out;
-			if (ret > 0) {
-				/* the extent was freed by someone */
-				if (ref_path->lowest_level == level)
-					goto out;
-				btrfs_release_path(extent_root, path);
-				goto walk_down;
-			}
-			leaf = path->nodes[0];
-		}
-
-		btrfs_item_key_to_cpu(leaf, &found_key, path->slots[0]);
-		if (found_key.objectid != bytenr ||
-				found_key.type != BTRFS_EXTENT_REF_KEY) {
-			/* the extent was freed by someone */
-			if (ref_path->lowest_level == level) {
-				ret = 1;
-				goto out;
-			}
-			btrfs_release_path(extent_root, path);
-			goto walk_down;
-		}
-found:
-		ref = btrfs_item_ptr(leaf, path->slots[0],
-				struct btrfs_extent_ref);
-		ref_objectid = btrfs_ref_objectid(leaf, ref);
-		if (ref_objectid < BTRFS_FIRST_FREE_OBJECTID) {
-			if (first_time) {
-				level = (int)ref_objectid;
-				BUG_ON(level >= BTRFS_MAX_LEVEL);
-				ref_path->lowest_level = level;
-				ref_path->current_level = level;
-				ref_path->nodes[level] = bytenr;
-			} else {
-				WARN_ON(ref_objectid != level);
-			}
-		} else {
-			WARN_ON(level != -1);
-		}
-		first_time = 0;
-
-		if (ref_path->lowest_level == level) {
-			ref_path->owner_objectid = ref_objectid;
-			ref_path->num_refs = btrfs_ref_num_refs(leaf, ref);
-		}
-
-		/*
-		 * the block is tree root or the block isn't in reference
-		 * counted tree.
-		 */
-		if (found_key.objectid == found_key.offset ||
-		    is_cowonly_root(btrfs_ref_root(leaf, ref))) {
-			ref_path->root_objectid = btrfs_ref_root(leaf, ref);
-			ref_path->root_generation =
-				btrfs_ref_generation(leaf, ref);
-			if (level < 0) {
-				/* special reference from the tree log */
-				ref_path->nodes[0] = found_key.offset;
-				ref_path->current_level = 0;
-			}
-			ret = 0;
-			goto out;
-		}
-
-		level++;
-		BUG_ON(ref_path->nodes[level] != 0);
-		ref_path->nodes[level] = found_key.offset;
-		ref_path->current_level = level;
-
-		/*
-		 * the reference was created in the running transaction,
-		 * no need to continue walking up.
-		 */
-		if (btrfs_ref_generation(leaf, ref) == trans->transid) {
-			ref_path->root_objectid = btrfs_ref_root(leaf, ref);
-			ref_path->root_generation =
-				btrfs_ref_generation(leaf, ref);
-			ret = 0;
-			goto out;
-		}
-
-		btrfs_release_path(extent_root, path);
-		cond_resched();
-	}
-	/* reached max tree level, but no tree root found. */
-	BUG();
-out:
-	btrfs_free_path(path);
-	return ret;
-}
-
-static int btrfs_first_ref_path(struct btrfs_trans_handle *trans,
-				struct btrfs_root *extent_root,
-				struct btrfs_ref_path *ref_path,
-				u64 extent_start)
-{
-	memset(ref_path, 0, sizeof(*ref_path));
-	ref_path->extent_start = extent_start;
-
-	return __next_ref_path(trans, extent_root, ref_path, 1);
-}
-
-static int btrfs_next_ref_path(struct btrfs_trans_handle *trans,
-			       struct btrfs_root *extent_root,
-			       struct btrfs_ref_path *ref_path)
-{
-	return __next_ref_path(trans, extent_root, ref_path, 0);
-}
-
-static noinline int get_new_locations(struct inode *reloc_inode,
-				      struct btrfs_key *extent_key,
-				      u64 offset, int no_fragment,
-				      struct disk_extent **extents,
-				      int *nr_extents)
-{
-	struct btrfs_root *root = BTRFS_I(reloc_inode)->root;
-	struct btrfs_path *path;
-	struct btrfs_file_extent_item *fi;
-	struct extent_buffer *leaf;
-	struct disk_extent *exts = *extents;
-	struct btrfs_key found_key;
-	u64 cur_pos;
-	u64 last_byte;
-	u32 nritems;
-	int nr = 0;
-	int max = *nr_extents;
-	int ret;
-
-	WARN_ON(!no_fragment && *extents);
-	if (!exts) {
-		max = 1;
-		exts = kmalloc(sizeof(*exts) * max, GFP_NOFS);
-		if (!exts)
-			return -ENOMEM;
-	}
-
-	path = btrfs_alloc_path();
-	if (!path) {
-		if (exts != *extents)
-			kfree(exts);
-		return -ENOMEM;
-	}
-
-	cur_pos = extent_key->objectid - offset;
-	last_byte = extent_key->objectid + extent_key->offset;
-	ret = btrfs_lookup_file_extent(NULL, root, path,
-				       btrfs_ino(reloc_inode), cur_pos, 0);
-	if (ret < 0)
-		goto out;
-	if (ret > 0) {
-		ret = -ENOENT;
-		goto out;
-	}
-
-	while (1) {
-		leaf = path->nodes[0];
-		nritems = btrfs_header_nritems(leaf);
-		if (path->slots[0] >= nritems) {
-			ret = btrfs_next_leaf(root, path);
-			if (ret < 0)
-				goto out;
-			if (ret > 0)
-				break;
-			leaf = path->nodes[0];
-		}
-
-		btrfs_item_key_to_cpu(leaf, &found_key, path->slots[0]);
-		if (found_key.offset != cur_pos ||
-		    found_key.type != BTRFS_EXTENT_DATA_KEY ||
-		    found_key.objectid != btrfs_ino(reloc_inode))
-			break;
-
-		fi = btrfs_item_ptr(leaf, path->slots[0],
-				    struct btrfs_file_extent_item);
-		if (btrfs_file_extent_type(leaf, fi) !=
-		    BTRFS_FILE_EXTENT_REG ||
-		    btrfs_file_extent_disk_bytenr(leaf, fi) == 0)
-			break;
-
-		if (nr == max) {
-			struct disk_extent *old = exts;
-			max *= 2;
-			exts = kzalloc(sizeof(*exts) * max, GFP_NOFS);
-			if (!exts) {
-				ret = -ENOMEM;
-				goto out;
-			}
-			memcpy(exts, old, sizeof(*exts) * nr);
-			if (old != *extents)
-				kfree(old);
-		}
-
-		exts[nr].disk_bytenr =
-			btrfs_file_extent_disk_bytenr(leaf, fi);
-		exts[nr].disk_num_bytes =
-			btrfs_file_extent_disk_num_bytes(leaf, fi);
-		exts[nr].offset = btrfs_file_extent_offset(leaf, fi);
-		exts[nr].num_bytes = btrfs_file_extent_num_bytes(leaf, fi);
-		exts[nr].ram_bytes = btrfs_file_extent_ram_bytes(leaf, fi);
-		exts[nr].compression = btrfs_file_extent_compression(leaf, fi);
-		exts[nr].encryption = btrfs_file_extent_encryption(leaf, fi);
-		exts[nr].other_encoding = btrfs_file_extent_other_encoding(leaf,
-									   fi);
-		BUG_ON(exts[nr].offset > 0);
-		BUG_ON(exts[nr].compression || exts[nr].encryption);
-		BUG_ON(exts[nr].num_bytes != exts[nr].disk_num_bytes);
-
-		cur_pos += exts[nr].num_bytes;
-		nr++;
-
-		if (cur_pos + offset >= last_byte)
-			break;
-
-		if (no_fragment) {
-			ret = 1;
-			goto out;
-		}
-		path->slots[0]++;
-	}
-
-	BUG_ON(cur_pos + offset > last_byte);
-	if (cur_pos + offset < last_byte) {
-		ret = -ENOENT;
-		goto out;
-	}
-	ret = 0;
-out:
-	btrfs_free_path(path);
-	if (ret) {
-		if (exts != *extents)
-			kfree(exts);
-	} else {
-		*extents = exts;
-		*nr_extents = nr;
-	}
-	return ret;
-}
-
-static noinline int replace_one_extent(struct btrfs_trans_handle *trans,
-					struct btrfs_root *root,
-					struct btrfs_path *path,
-					struct btrfs_key *extent_key,
-					struct btrfs_key *leaf_key,
-					struct btrfs_ref_path *ref_path,
-					struct disk_extent *new_extents,
-					int nr_extents)
-{
-	struct extent_buffer *leaf;
-	struct btrfs_file_extent_item *fi;
-	struct inode *inode = NULL;
-	struct btrfs_key key;
-	u64 lock_start = 0;
-	u64 lock_end = 0;
-	u64 num_bytes;
-	u64 ext_offset;
-	u64 search_end = (u64)-1;
-	u32 nritems;
-	int nr_scaned = 0;
-	int extent_locked = 0;
-	int extent_type;
-	int ret;
-
-	memcpy(&key, leaf_key, sizeof(key));
-	if (ref_path->owner_objectid != BTRFS_MULTIPLE_OBJECTIDS) {
-		if (key.objectid < ref_path->owner_objectid ||
-		    (key.objectid == ref_path->owner_objectid &&
-		     key.type < BTRFS_EXTENT_DATA_KEY)) {
-			key.objectid = ref_path->owner_objectid;
-			key.type = BTRFS_EXTENT_DATA_KEY;
-			key.offset = 0;
-		}
-	}
-
-	while (1) {
-		ret = btrfs_search_slot(trans, root, &key, path, 0, 1);
-		if (ret < 0)
-			goto out;
-
-		leaf = path->nodes[0];
-		nritems = btrfs_header_nritems(leaf);
-next:
-		if (extent_locked && ret > 0) {
-			/*
-			 * the file extent item was modified by someone
-			 * before the extent got locked.
-			 */
-			unlock_extent(&BTRFS_I(inode)->io_tree, lock_start,
-				      lock_end, GFP_NOFS);
-			extent_locked = 0;
-		}
-
-		if (path->slots[0] >= nritems) {
-			if (++nr_scaned > 2)
-				break;
-
-			BUG_ON(extent_locked);
-			ret = btrfs_next_leaf(root, path);
-			if (ret < 0)
-				goto out;
-			if (ret > 0)
-				break;
-			leaf = path->nodes[0];
-			nritems = btrfs_header_nritems(leaf);
-		}
-
-		btrfs_item_key_to_cpu(leaf, &key, path->slots[0]);
-
-		if (ref_path->owner_objectid != BTRFS_MULTIPLE_OBJECTIDS) {
-			if ((key.objectid > ref_path->owner_objectid) ||
-			    (key.objectid == ref_path->owner_objectid &&
-			     key.type > BTRFS_EXTENT_DATA_KEY) ||
-			    key.offset >= search_end)
-				break;
-		}
-
-		if (inode && key.objectid != btrfs_ino(inode)) {
-			BUG_ON(extent_locked);
-			btrfs_release_path(root, path);
-			mutex_unlock(&inode->i_mutex);
-			iput(inode);
-			inode = NULL;
-			continue;
-		}
-
-		if (key.type != BTRFS_EXTENT_DATA_KEY) {
-			path->slots[0]++;
-			ret = 1;
-			goto next;
-		}
-		fi = btrfs_item_ptr(leaf, path->slots[0],
-				    struct btrfs_file_extent_item);
-		extent_type = btrfs_file_extent_type(leaf, fi);
-		if ((extent_type != BTRFS_FILE_EXTENT_REG &&
-		     extent_type != BTRFS_FILE_EXTENT_PREALLOC) ||
-		    (btrfs_file_extent_disk_bytenr(leaf, fi) !=
-		     extent_key->objectid)) {
-			path->slots[0]++;
-			ret = 1;
-			goto next;
-		}
-
-		num_bytes = btrfs_file_extent_num_bytes(leaf, fi);
-		ext_offset = btrfs_file_extent_offset(leaf, fi);
-
-		if (search_end == (u64)-1) {
-			search_end = key.offset - ext_offset +
-				btrfs_file_extent_ram_bytes(leaf, fi);
-		}
-
-		if (!extent_locked) {
-			lock_start = key.offset;
-			lock_end = lock_start + num_bytes - 1;
-		} else {
-			if (lock_start > key.offset ||
-			    lock_end + 1 < key.offset + num_bytes) {
-				unlock_extent(&BTRFS_I(inode)->io_tree,
-					      lock_start, lock_end, GFP_NOFS);
-				extent_locked = 0;
-			}
-		}
-
-		if (!inode) {
-			btrfs_release_path(root, path);
-
-			inode = btrfs_iget_locked(root->fs_info->sb,
-						  key.objectid, root);
-			if (inode->i_state & I_NEW) {
-				BTRFS_I(inode)->root = root;
-				BTRFS_I(inode)->location.objectid =
-					key.objectid;
-				BTRFS_I(inode)->location.type =
-					BTRFS_INODE_ITEM_KEY;
-				BTRFS_I(inode)->location.offset = 0;
-				btrfs_read_locked_inode(inode);
-				unlock_new_inode(inode);
-			}
-			/*
-			 * some code call btrfs_commit_transaction while
-			 * holding the i_mutex, so we can't use mutex_lock
-			 * here.
-			 */
-			if (is_bad_inode(inode) ||
-			    !mutex_trylock(&inode->i_mutex)) {
-				iput(inode);
-				inode = NULL;
-				key.offset = (u64)-1;
-				goto skip;
-			}
-		}
-
-		if (!extent_locked) {
-			struct btrfs_ordered_extent *ordered;
-
-			btrfs_release_path(root, path);
-
-			lock_extent(&BTRFS_I(inode)->io_tree, lock_start,
-				    lock_end, GFP_NOFS);
-			ordered = btrfs_lookup_first_ordered_extent(inode,
-								    lock_end);
-			if (ordered &&
-			    ordered->file_offset <= lock_end &&
-			    ordered->file_offset + ordered->len > lock_start) {
-				unlock_extent(&BTRFS_I(inode)->io_tree,
-					      lock_start, lock_end, GFP_NOFS);
-				btrfs_start_ordered_extent(inode, ordered, 1);
-				btrfs_put_ordered_extent(ordered);
-				key.offset += num_bytes;
-				goto skip;
-			}
-			if (ordered)
-				btrfs_put_ordered_extent(ordered);
-
-			extent_locked = 1;
-			continue;
-		}
-
-		if (nr_extents == 1) {
-			/* update extent pointer in place */
-			btrfs_set_file_extent_disk_bytenr(leaf, fi,
-						new_extents[0].disk_bytenr);
-			btrfs_set_file_extent_disk_num_bytes(leaf, fi,
-						new_extents[0].disk_num_bytes);
-			btrfs_mark_buffer_dirty(leaf);
-
-			btrfs_drop_extent_cache(inode, key.offset,
-						key.offset + num_bytes - 1, 0);
-
-			ret = btrfs_inc_extent_ref(trans, root,
-						new_extents[0].disk_bytenr,
-						new_extents[0].disk_num_bytes,
-						leaf->start,
-						root->root_key.objectid,
-						trans->transid,
-						key.objectid);
-			BUG_ON(ret);
-
-			ret = btrfs_free_extent(trans, root,
-						extent_key->objectid,
-						extent_key->offset,
-						leaf->start,
-						btrfs_header_owner(leaf),
-						btrfs_header_generation(leaf),
-						key.objectid, 0);
-			BUG_ON(ret);
-
-			btrfs_release_path(root, path);
-			key.offset += num_bytes;
-		} else {
-			BUG_ON(1);
-#if 0
-			u64 alloc_hint;
-			u64 extent_len;
-			int i;
-			/*
-			 * drop old extent pointer at first, then insert the
-			 * new pointers one bye one
-			 */
-			btrfs_release_path(root, path);
-			ret = btrfs_drop_extents(trans, root, inode, key.offset,
-						 key.offset + num_bytes,
-						 key.offset, &alloc_hint);
-			BUG_ON(ret);
-
-			for (i = 0; i < nr_extents; i++) {
-				if (ext_offset >= new_extents[i].num_bytes) {
-					ext_offset -= new_extents[i].num_bytes;
-					continue;
-				}
-				extent_len = min(new_extents[i].num_bytes -
-						 ext_offset, num_bytes);
-
-				ret = btrfs_insert_empty_item(trans, root,
-							      path, &key,
-							      sizeof(*fi));
-				BUG_ON(ret);
-
-				leaf = path->nodes[0];
-				fi = btrfs_item_ptr(leaf, path->slots[0],
-						struct btrfs_file_extent_item);
-				btrfs_set_file_extent_generation(leaf, fi,
-							trans->transid);
-				btrfs_set_file_extent_type(leaf, fi,
-							BTRFS_FILE_EXTENT_REG);
-				btrfs_set_file_extent_disk_bytenr(leaf, fi,
-						new_extents[i].disk_bytenr);
-				btrfs_set_file_extent_disk_num_bytes(leaf, fi,
-						new_extents[i].disk_num_bytes);
-				btrfs_set_file_extent_ram_bytes(leaf, fi,
-						new_extents[i].ram_bytes);
-
-				btrfs_set_file_extent_compression(leaf, fi,
-						new_extents[i].compression);
-				btrfs_set_file_extent_encryption(leaf, fi,
-						new_extents[i].encryption);
-				btrfs_set_file_extent_other_encoding(leaf, fi,
-						new_extents[i].other_encoding);
-
-				btrfs_set_file_extent_num_bytes(leaf, fi,
-							extent_len);
-				ext_offset += new_extents[i].offset;
-				btrfs_set_file_extent_offset(leaf, fi,
-							ext_offset);
-				btrfs_mark_buffer_dirty(leaf);
-
-				btrfs_drop_extent_cache(inode, key.offset,
-						key.offset + extent_len - 1, 0);
-
-				ret = btrfs_inc_extent_ref(trans, root,
-						new_extents[i].disk_bytenr,
-						new_extents[i].disk_num_bytes,
-						leaf->start,
-						root->root_key.objectid,
-						trans->transid, key.objectid);
-				BUG_ON(ret);
-				btrfs_release_path(root, path);
-
-				inode_add_bytes(inode, extent_len);
-
-				ext_offset = 0;
-				num_bytes -= extent_len;
-				key.offset += extent_len;
-
-				if (num_bytes == 0)
-					break;
-			}
-			BUG_ON(i >= nr_extents);
-#endif
-		}
-
-		if (extent_locked) {
-			unlock_extent(&BTRFS_I(inode)->io_tree, lock_start,
-				      lock_end, GFP_NOFS);
-			extent_locked = 0;
-		}
-skip:
-		if (ref_path->owner_objectid != BTRFS_MULTIPLE_OBJECTIDS &&
-		    key.offset >= search_end)
-			break;
-
-		cond_resched();
-	}
-	ret = 0;
-out:
-	btrfs_release_path(root, path);
-	if (inode) {
-		mutex_unlock(&inode->i_mutex);
-		if (extent_locked) {
-			unlock_extent(&BTRFS_I(inode)->io_tree, lock_start,
-				      lock_end, GFP_NOFS);
-		}
-		iput(inode);
-	}
-	return ret;
-}
-
-int btrfs_reloc_tree_cache_ref(struct btrfs_trans_handle *trans,
-			       struct btrfs_root *root,
-			       struct extent_buffer *buf, u64 orig_start)
-{
-	int level;
-	int ret;
-
-	BUG_ON(btrfs_header_generation(buf) != trans->transid);
-	BUG_ON(root->root_key.objectid != BTRFS_TREE_RELOC_OBJECTID);
-
-	level = btrfs_header_level(buf);
-	if (level == 0) {
-		struct btrfs_leaf_ref *ref;
-		struct btrfs_leaf_ref *orig_ref;
-
-		orig_ref = btrfs_lookup_leaf_ref(root, orig_start);
-		if (!orig_ref)
-			return -ENOENT;
-
-		ref = btrfs_alloc_leaf_ref(root, orig_ref->nritems);
-		if (!ref) {
-			btrfs_free_leaf_ref(root, orig_ref);
-			return -ENOMEM;
-		}
-
-		ref->nritems = orig_ref->nritems;
-		memcpy(ref->extents, orig_ref->extents,
-			sizeof(ref->extents[0]) * ref->nritems);
-
-		btrfs_free_leaf_ref(root, orig_ref);
-
-		ref->root_gen = trans->transid;
-		ref->bytenr = buf->start;
-		ref->owner = btrfs_header_owner(buf);
-		ref->generation = btrfs_header_generation(buf);
-
-		ret = btrfs_add_leaf_ref(root, ref, 0);
-		WARN_ON(ret);
-		btrfs_free_leaf_ref(root, ref);
-	}
-	return 0;
-}
-
-static noinline int invalidate_extent_cache(struct btrfs_root *root,
-					struct extent_buffer *leaf,
-					struct btrfs_block_group_cache *group,
-					struct btrfs_root *target_root)
-{
-	struct btrfs_key key;
-	struct inode *inode = NULL;
-	struct btrfs_file_extent_item *fi;
-	struct extent_state *cached_state = NULL;
-	u64 num_bytes;
-	u64 skip_objectid = 0;
-	u32 nritems;
-	u32 i;
-
-	nritems = btrfs_header_nritems(leaf);
-	for (i = 0; i < nritems; i++) {
-		btrfs_item_key_to_cpu(leaf, &key, i);
-		if (key.objectid == skip_objectid ||
-		    key.type != BTRFS_EXTENT_DATA_KEY)
-			continue;
-		fi = btrfs_item_ptr(leaf, i, struct btrfs_file_extent_item);
-		if (btrfs_file_extent_type(leaf, fi) ==
-		    BTRFS_FILE_EXTENT_INLINE)
-			continue;
-		if (btrfs_file_extent_disk_bytenr(leaf, fi) == 0)
-			continue;
-		if (!inode || btrfs_ino(inode) != key.objectid) {
-			iput(inode);
-			inode = btrfs_ilookup(target_root->fs_info->sb,
-					      key.objectid, target_root, 1);
-		}
-		if (!inode) {
-			skip_objectid = key.objectid;
-			continue;
-		}
-		num_bytes = btrfs_file_extent_num_bytes(leaf, fi);
-
-		lock_extent_bits(&BTRFS_I(inode)->io_tree, key.offset,
-				 key.offset + num_bytes - 1, 0, &cached_state,
-				 GFP_NOFS);
-		btrfs_drop_extent_cache(inode, key.offset,
-					key.offset + num_bytes - 1, 1);
-		unlock_extent_cached(&BTRFS_I(inode)->io_tree, key.offset,
-				     key.offset + num_bytes - 1, &cached_state,
-				     GFP_NOFS);
-		cond_resched();
-	}
-	iput(inode);
-	return 0;
-}
-
-static noinline int replace_extents_in_leaf(struct btrfs_trans_handle *trans,
-					struct btrfs_root *root,
-					struct extent_buffer *leaf,
-					struct btrfs_block_group_cache *group,
-					struct inode *reloc_inode)
-{
-	struct btrfs_key key;
-	struct btrfs_key extent_key;
-	struct btrfs_file_extent_item *fi;
-	struct btrfs_leaf_ref *ref;
-	struct disk_extent *new_extent;
-	u64 bytenr;
-	u64 num_bytes;
-	u32 nritems;
-	u32 i;
-	int ext_index;
-	int nr_extent;
-	int ret;
-
-	new_extent = kmalloc(sizeof(*new_extent), GFP_NOFS);
-	if (!new_extent)
-		return -ENOMEM;
-
-	ref = btrfs_lookup_leaf_ref(root, leaf->start);
-	BUG_ON(!ref);
-
-	ext_index = -1;
-	nritems = btrfs_header_nritems(leaf);
-	for (i = 0; i < nritems; i++) {
-		btrfs_item_key_to_cpu(leaf, &key, i);
-		if (btrfs_key_type(&key) != BTRFS_EXTENT_DATA_KEY)
-			continue;
-		fi = btrfs_item_ptr(leaf, i, struct btrfs_file_extent_item);
-		if (btrfs_file_extent_type(leaf, fi) ==
-		    BTRFS_FILE_EXTENT_INLINE)
-			continue;
-		bytenr = btrfs_file_extent_disk_bytenr(leaf, fi);
-		num_bytes = btrfs_file_extent_disk_num_bytes(leaf, fi);
-		if (bytenr == 0)
-			continue;
-
-		ext_index++;
-		if (bytenr >= group->key.objectid + group->key.offset ||
-		    bytenr + num_bytes <= group->key.objectid)
-			continue;
-
-		extent_key.objectid = bytenr;
-		extent_key.offset = num_bytes;
-		extent_key.type = BTRFS_EXTENT_ITEM_KEY;
-		nr_extent = 1;
-		ret = get_new_locations(reloc_inode, &extent_key,
-					group->key.objectid, 1,
-					&new_extent, &nr_extent);
-		if (ret > 0)
-			continue;
-		BUG_ON(ret < 0);
-
-		BUG_ON(ref->extents[ext_index].bytenr != bytenr);
-		BUG_ON(ref->extents[ext_index].num_bytes != num_bytes);
-		ref->extents[ext_index].bytenr = new_extent->disk_bytenr;
-		ref->extents[ext_index].num_bytes = new_extent->disk_num_bytes;
-
-		btrfs_set_file_extent_disk_bytenr(leaf, fi,
-						new_extent->disk_bytenr);
-		btrfs_set_file_extent_disk_num_bytes(leaf, fi,
-						new_extent->disk_num_bytes);
-		btrfs_mark_buffer_dirty(leaf);
-
-		ret = btrfs_inc_extent_ref(trans, root,
-					new_extent->disk_bytenr,
-					new_extent->disk_num_bytes,
-					leaf->start,
-					root->root_key.objectid,
-					trans->transid, key.objectid);
-		BUG_ON(ret);
-
-		ret = btrfs_free_extent(trans, root,
-					bytenr, num_bytes, leaf->start,
-					btrfs_header_owner(leaf),
-					btrfs_header_generation(leaf),
-					key.objectid, 0);
-		BUG_ON(ret);
-		cond_resched();
-	}
-	kfree(new_extent);
-	BUG_ON(ext_index + 1 != ref->nritems);
-	btrfs_free_leaf_ref(root, ref);
-	return 0;
-}
-
-int btrfs_free_reloc_root(struct btrfs_trans_handle *trans,
-			  struct btrfs_root *root)
-{
-	struct btrfs_root *reloc_root;
-	int ret;
-
-	if (root->reloc_root) {
-		reloc_root = root->reloc_root;
-		root->reloc_root = NULL;
-		list_add(&reloc_root->dead_list,
-			 &root->fs_info->dead_reloc_roots);
-
-		btrfs_set_root_bytenr(&reloc_root->root_item,
-				      reloc_root->node->start);
-		btrfs_set_root_level(&root->root_item,
-				     btrfs_header_level(reloc_root->node));
-		memset(&reloc_root->root_item.drop_progress, 0,
-			sizeof(struct btrfs_disk_key));
-		reloc_root->root_item.drop_level = 0;
-
-		ret = btrfs_update_root(trans, root->fs_info->tree_root,
-					&reloc_root->root_key,
-					&reloc_root->root_item);
-		BUG_ON(ret);
-	}
-	return 0;
-}
-
-int btrfs_drop_dead_reloc_roots(struct btrfs_root *root)
-{
-	struct btrfs_trans_handle *trans;
-	struct btrfs_root *reloc_root;
-	struct btrfs_root *prev_root = NULL;
-	struct list_head dead_roots;
-	int ret;
-	unsigned long nr;
-
-	INIT_LIST_HEAD(&dead_roots);
-	list_splice_init(&root->fs_info->dead_reloc_roots, &dead_roots);
-
-	while (!list_empty(&dead_roots)) {
-		reloc_root = list_entry(dead_roots.prev,
-					struct btrfs_root, dead_list);
-		list_del_init(&reloc_root->dead_list);
-
-		BUG_ON(reloc_root->commit_root != NULL);
-		while (1) {
-			trans = btrfs_join_transaction(root, 1);
-			BUG_ON(IS_ERR(trans));
-
-			mutex_lock(&root->fs_info->drop_mutex);
-			ret = btrfs_drop_snapshot(trans, reloc_root);
-			if (ret != -EAGAIN)
-				break;
-			mutex_unlock(&root->fs_info->drop_mutex);
-
-			nr = trans->blocks_used;
-			ret = btrfs_end_transaction(trans, root);
-			BUG_ON(ret);
-			btrfs_btree_balance_dirty(root, nr);
-		}
-
-		free_extent_buffer(reloc_root->node);
-
-		ret = btrfs_del_root(trans, root->fs_info->tree_root,
-				     &reloc_root->root_key);
-		BUG_ON(ret);
-		mutex_unlock(&root->fs_info->drop_mutex);
-
-		nr = trans->blocks_used;
-		ret = btrfs_end_transaction(trans, root);
-		BUG_ON(ret);
-		btrfs_btree_balance_dirty(root, nr);
-
-		kfree(prev_root);
-		prev_root = reloc_root;
-	}
-	if (prev_root) {
-		btrfs_remove_leaf_refs(prev_root, (u64)-1, 0);
-		kfree(prev_root);
-	}
-	return 0;
-}
-
-int btrfs_add_dead_reloc_root(struct btrfs_root *root)
-{
-	list_add(&root->dead_list, &root->fs_info->dead_reloc_roots);
-	return 0;
-}
-
-int btrfs_cleanup_reloc_trees(struct btrfs_root *root)
-{
-	struct btrfs_root *reloc_root;
-	struct btrfs_trans_handle *trans;
-	struct btrfs_key location;
-	int found;
-	int ret;
-
-	mutex_lock(&root->fs_info->tree_reloc_mutex);
-	ret = btrfs_find_dead_roots(root, BTRFS_TREE_RELOC_OBJECTID, NULL);
-	BUG_ON(ret);
-	found = !list_empty(&root->fs_info->dead_reloc_roots);
-	mutex_unlock(&root->fs_info->tree_reloc_mutex);
-
-	if (found) {
-		trans = btrfs_start_transaction(root, 1);
-		BUG_ON(IS_ERR(trans));
-		ret = btrfs_commit_transaction(trans, root);
-		BUG_ON(ret);
-	}
-
-	location.objectid = BTRFS_DATA_RELOC_TREE_OBJECTID;
-	location.offset = (u64)-1;
-	location.type = BTRFS_ROOT_ITEM_KEY;
-
-	reloc_root = btrfs_read_fs_root_no_name(root->fs_info, &location);
-	BUG_ON(!reloc_root);
-	ret = btrfs_orphan_cleanup(reloc_root);
-	BUG_ON(ret);
-	return 0;
-}
-
-static noinline int init_reloc_tree(struct btrfs_trans_handle *trans,
-				    struct btrfs_root *root)
-{
-	struct btrfs_root *reloc_root;
-	struct extent_buffer *eb;
-	struct btrfs_root_item *root_item;
-	struct btrfs_key root_key;
-	int ret;
-
-	BUG_ON(!root->ref_cows);
-	if (root->reloc_root)
-		return 0;
-
-	root_item = kmalloc(sizeof(*root_item), GFP_NOFS);
-	if (!root_item)
-		return -ENOMEM;
-
-	ret = btrfs_copy_root(trans, root, root->commit_root,
-			      &eb, BTRFS_TREE_RELOC_OBJECTID);
-	BUG_ON(ret);
-
-	root_key.objectid = BTRFS_TREE_RELOC_OBJECTID;
-	root_key.offset = root->root_key.objectid;
-	root_key.type = BTRFS_ROOT_ITEM_KEY;
-
-	memcpy(root_item, &root->root_item, sizeof(root_item));
-	btrfs_set_root_refs(root_item, 0);
-	btrfs_set_root_bytenr(root_item, eb->start);
-	btrfs_set_root_level(root_item, btrfs_header_level(eb));
-	btrfs_set_root_generation(root_item, trans->transid);
-
-	btrfs_tree_unlock(eb);
-	free_extent_buffer(eb);
-
-	ret = btrfs_insert_root(trans, root->fs_info->tree_root,
-				&root_key, root_item);
-	BUG_ON(ret);
-	kfree(root_item);
-
-	reloc_root = btrfs_read_fs_root_no_radix(root->fs_info->tree_root,
-						 &root_key);
-	BUG_ON(IS_ERR(reloc_root));
-	reloc_root->last_trans = trans->transid;
-	reloc_root->commit_root = NULL;
-	reloc_root->ref_tree = &root->fs_info->reloc_ref_tree;
-
-	root->reloc_root = reloc_root;
-	return 0;
-}
-
-/*
- * Core function of space balance.
- *
- * The idea is using reloc trees to relocate tree blocks in reference
- * counted roots. There is one reloc tree for each subvol, and all
- * reloc trees share same root key objectid. Reloc trees are snapshots
- * of the latest committed roots of subvols (root->commit_root).
- *
- * To relocate a tree block referenced by a subvol, there are two steps.
- * COW the block through subvol's reloc tree, then update block pointer
- * in the subvol to point to the new block. Since all reloc trees share
- * same root key objectid, doing special handing for tree blocks owned
- * by them is easy. Once a tree block has been COWed in one reloc tree,
- * we can use the resulting new block directly when the same block is
- * required to COW again through other reloc trees. By this way, relocated
- * tree blocks are shared between reloc trees, so they are also shared
- * between subvols.
- */
-static noinline int relocate_one_path(struct btrfs_trans_handle *trans,
-				      struct btrfs_root *root,
-				      struct btrfs_path *path,
-				      struct btrfs_key *first_key,
-				      struct btrfs_ref_path *ref_path,
-				      struct btrfs_block_group_cache *group,
-				      struct inode *reloc_inode)
-{
-	struct btrfs_root *reloc_root;
-	struct extent_buffer *eb = NULL;
-	struct btrfs_key *keys;
-	u64 *nodes;
-	int level;
-	int shared_level;
-	int lowest_level = 0;
-	int ret;
-
-	if (ref_path->owner_objectid < BTRFS_FIRST_FREE_OBJECTID)
-		lowest_level = ref_path->owner_objectid;
-
-	if (!root->ref_cows) {
-		path->lowest_level = lowest_level;
-		ret = btrfs_search_slot(trans, root, first_key, path, 0, 1);
-		BUG_ON(ret < 0);
-		path->lowest_level = 0;
-		btrfs_release_path(root, path);
-		return 0;
-	}
-
-	mutex_lock(&root->fs_info->tree_reloc_mutex);
-	ret = init_reloc_tree(trans, root);
-	BUG_ON(ret);
-	reloc_root = root->reloc_root;
-
-	shared_level = ref_path->shared_level;
-	ref_path->shared_level = BTRFS_MAX_LEVEL - 1;
-
-	keys = ref_path->node_keys;
-	nodes = ref_path->new_nodes;
-	memset(&keys[shared_level + 1], 0,
-	       sizeof(*keys) * (BTRFS_MAX_LEVEL - shared_level - 1));
-	memset(&nodes[shared_level + 1], 0,
-	       sizeof(*nodes) * (BTRFS_MAX_LEVEL - shared_level - 1));
-
-	if (nodes[lowest_level] == 0) {
-		path->lowest_level = lowest_level;
-		ret = btrfs_search_slot(trans, reloc_root, first_key, path,
-					0, 1);
-		BUG_ON(ret);
-		for (level = lowest_level; level < BTRFS_MAX_LEVEL; level++) {
-			eb = path->nodes[level];
-			if (!eb || eb == reloc_root->node)
-				break;
-			nodes[level] = eb->start;
-			if (level == 0)
-				btrfs_item_key_to_cpu(eb, &keys[level], 0);
-			else
-				btrfs_node_key_to_cpu(eb, &keys[level], 0);
-		}
-		if (nodes[0] &&
-		    ref_path->owner_objectid >= BTRFS_FIRST_FREE_OBJECTID) {
-			eb = path->nodes[0];
-			ret = replace_extents_in_leaf(trans, reloc_root, eb,
-						      group, reloc_inode);
-			BUG_ON(ret);
-		}
-		btrfs_release_path(reloc_root, path);
-	} else {
-		ret = btrfs_merge_path(trans, reloc_root, keys, nodes,
-				       lowest_level);
-		BUG_ON(ret);
-	}
-
-	/*
-	 * replace tree blocks in the fs tree with tree blocks in
-	 * the reloc tree.
-	 */
-	ret = btrfs_merge_path(trans, root, keys, nodes, lowest_level);
-	BUG_ON(ret < 0);
-
-	if (ref_path->owner_objectid >= BTRFS_FIRST_FREE_OBJECTID) {
-		ret = btrfs_search_slot(trans, reloc_root, first_key, path,
-					0, 0);
-		BUG_ON(ret);
-		extent_buffer_get(path->nodes[0]);
-		eb = path->nodes[0];
-		btrfs_release_path(reloc_root, path);
-		ret = invalidate_extent_cache(reloc_root, eb, group, root);
-		BUG_ON(ret);
-		free_extent_buffer(eb);
-	}
-
-	mutex_unlock(&root->fs_info->tree_reloc_mutex);
-	path->lowest_level = 0;
-	return 0;
-}
-
-static noinline int relocate_tree_block(struct btrfs_trans_handle *trans,
-					struct btrfs_root *root,
-					struct btrfs_path *path,
-					struct btrfs_key *first_key,
-					struct btrfs_ref_path *ref_path)
-{
-	int ret;
-
-	ret = relocate_one_path(trans, root, path, first_key,
-				ref_path, NULL, NULL);
-	BUG_ON(ret);
-
-	return 0;
-}
-
-static noinline int del_extent_zero(struct btrfs_trans_handle *trans,
-				    struct btrfs_root *extent_root,
-				    struct btrfs_path *path,
-				    struct btrfs_key *extent_key)
-{
-	int ret;
-
-	ret = btrfs_search_slot(trans, extent_root, extent_key, path, -1, 1);
-	if (ret)
-		goto out;
-	ret = btrfs_del_item(trans, extent_root, path);
-out:
-	btrfs_release_path(extent_root, path);
-	return ret;
-}
-
-static noinline struct btrfs_root *read_ref_root(struct btrfs_fs_info *fs_info,
-						struct btrfs_ref_path *ref_path)
-{
-	struct btrfs_key root_key;
-
-	root_key.objectid = ref_path->root_objectid;
-	root_key.type = BTRFS_ROOT_ITEM_KEY;
-	if (is_cowonly_root(ref_path->root_objectid))
-		root_key.offset = 0;
-	else
-		root_key.offset = (u64)-1;
-
-	return btrfs_read_fs_root_no_name(fs_info, &root_key);
-}
-
-static noinline int relocate_one_extent(struct btrfs_root *extent_root,
-					struct btrfs_path *path,
-					struct btrfs_key *extent_key,
-					struct btrfs_block_group_cache *group,
-					struct inode *reloc_inode, int pass)
-{
-	struct btrfs_trans_handle *trans;
-	struct btrfs_root *found_root;
-	struct btrfs_ref_path *ref_path = NULL;
-	struct disk_extent *new_extents = NULL;
-	int nr_extents = 0;
-	int loops;
-	int ret;
-	int level;
-	struct btrfs_key first_key;
-	u64 prev_block = 0;
-
-
-	trans = btrfs_start_transaction(extent_root, 1);
-	BUG_ON(IS_ERR(trans));
-
-	if (extent_key->objectid == 0) {
-		ret = del_extent_zero(trans, extent_root, path, extent_key);
-		goto out;
-	}
-
-	ref_path = kmalloc(sizeof(*ref_path), GFP_NOFS);
-	if (!ref_path) {
-		ret = -ENOMEM;
-		goto out;
-	}
-
-	for (loops = 0; ; loops++) {
-		if (loops == 0) {
-			ret = btrfs_first_ref_path(trans, extent_root, ref_path,
-						   extent_key->objectid);
-		} else {
-			ret = btrfs_next_ref_path(trans, extent_root, ref_path);
-		}
-		if (ret < 0)
-			goto out;
-		if (ret > 0)
-			break;
-
-		if (ref_path->root_objectid == BTRFS_TREE_LOG_OBJECTID ||
-		    ref_path->root_objectid == BTRFS_TREE_RELOC_OBJECTID)
-			continue;
-
-		found_root = read_ref_root(extent_root->fs_info, ref_path);
-		BUG_ON(!found_root);
-		/*
-		 * for reference counted tree, only process reference paths
-		 * rooted at the latest committed root.
-		 */
-		if (found_root->ref_cows &&
-		    ref_path->root_generation != found_root->root_key.offset)
-			continue;
-
-		if (ref_path->owner_objectid >= BTRFS_FIRST_FREE_OBJECTID) {
-			if (pass == 0) {
-				/*
-				 * copy data extents to new locations
-				 */
-				u64 group_start = group->key.objectid;
-				ret = relocate_data_extent(reloc_inode,
-							   extent_key,
-							   group_start);
-				if (ret < 0)
-					goto out;
-				break;
-			}
-			level = 0;
-		} else {
-			level = ref_path->owner_objectid;
-		}
-
-		if (prev_block != ref_path->nodes[level]) {
-			struct extent_buffer *eb;
-			u64 block_start = ref_path->nodes[level];
-			u64 block_size = btrfs_level_size(found_root, level);
-
-			eb = read_tree_block(found_root, block_start,
-					     block_size, 0);
-			if (!eb) {
-				ret = -EIO;
-				goto out;
-			}
-			btrfs_tree_lock(eb);
-			BUG_ON(level != btrfs_header_level(eb));
-
-			if (level == 0)
-				btrfs_item_key_to_cpu(eb, &first_key, 0);
-			else
-				btrfs_node_key_to_cpu(eb, &first_key, 0);
-
-			btrfs_tree_unlock(eb);
-			free_extent_buffer(eb);
-			prev_block = block_start;
-		}
-
-		mutex_lock(&extent_root->fs_info->trans_mutex);
-		btrfs_record_root_in_trans(found_root);
-		mutex_unlock(&extent_root->fs_info->trans_mutex);
-		if (ref_path->owner_objectid >= BTRFS_FIRST_FREE_OBJECTID) {
-			/*
-			 * try to update data extent references while
-			 * keeping metadata shared between snapshots.
-			 */
-			if (pass == 1) {
-				ret = relocate_one_path(trans, found_root,
-						path, &first_key, ref_path,
-						group, reloc_inode);
-				if (ret < 0)
-					goto out;
-				continue;
-			}
-			/*
-			 * use fallback method to process the remaining
-			 * references.
-			 */
-			if (!new_extents) {
-				u64 group_start = group->key.objectid;
-				new_extents = kmalloc(sizeof(*new_extents),
-						      GFP_NOFS);
-				if (!new_extents) {
-					ret = -ENOMEM;
-					goto out;
-				}
-				nr_extents = 1;
-				ret = get_new_locations(reloc_inode,
-							extent_key,
-							group_start, 1,
-							&new_extents,
-							&nr_extents);
-				if (ret)
-					goto out;
-			}
-			ret = replace_one_extent(trans, found_root,
-						path, extent_key,
-						&first_key, ref_path,
-						new_extents, nr_extents);
-		} else {
-			ret = relocate_tree_block(trans, found_root, path,
-						  &first_key, ref_path);
-		}
-		if (ret < 0)
-			goto out;
-	}
-	ret = 0;
-out:
-	btrfs_end_transaction(trans, extent_root);
-	kfree(new_extents);
-	kfree(ref_path);
-	return ret;
-}
-#endif
-
-=======
->>>>>>> 4ea02885
 static u64 update_block_group_flags(struct btrfs_root *root, u64 flags)
 {
 	u64 num_devices;
