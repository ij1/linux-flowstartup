--- conflicted
+++ resolved
@@ -8,11 +8,6 @@
  * kind, whether express or implied.
  */
 
-<<<<<<< HEAD
-#define CPG_AUDIO_CLK_I		R8A7795_CLK_S0D4
-
-=======
->>>>>>> bb176f67
 /dts-v1/;
 #include "r8a7795.dtsi"
 #include "salvator-x.dtsi"
