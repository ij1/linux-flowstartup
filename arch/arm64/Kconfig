--- conflicted
+++ resolved
@@ -164,13 +164,9 @@
 	select OF
 	select OF_EARLY_FLATTREE
 	select OF_RESERVED_MEM
-<<<<<<< HEAD
+	select PCI_DOMAINS_GENERIC if PCI
 	select PCI_ECAM if (ACPI && PCI)
-=======
-	select PCI_DOMAINS_GENERIC if PCI
-	select PCI_ECAM if ACPI
 	select PCI_SYSCALL if PCI
->>>>>>> 5cfc879c
 	select POWER_RESET
 	select POWER_SUPPLY
 	select REFCOUNT_FULL
