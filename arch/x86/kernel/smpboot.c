/*
 *	x86 SMP booting functions
 *
 *	(c) 1995 Alan Cox, Building #3 <alan@redhat.com>
 *	(c) 1998, 1999, 2000 Ingo Molnar <mingo@redhat.com>
 *	Copyright 2001 Andi Kleen, SuSE Labs.
 *
 *	Much of the core SMP work is based on previous work by Thomas Radke, to
 *	whom a great many thanks are extended.
 *
 *	Thanks to Intel for making available several different Pentium,
 *	Pentium Pro and Pentium-II/Xeon MP machines.
 *	Original development of Linux SMP code supported by Caldera.
 *
 *	This code is released under the GNU General Public License version 2 or
 *	later.
 *
 *	Fixes
 *		Felix Koop	:	NR_CPUS used properly
 *		Jose Renau	:	Handle single CPU case.
 *		Alan Cox	:	By repeated request 8) - Total BogoMIPS report.
 *		Greg Wright	:	Fix for kernel stacks panic.
 *		Erich Boleyn	:	MP v1.4 and additional changes.
 *	Matthias Sattler	:	Changes for 2.1 kernel map.
 *	Michel Lespinasse	:	Changes for 2.1 kernel map.
 *	Michael Chastain	:	Change trampoline.S to gnu as.
 *		Alan Cox	:	Dumb bug: 'B' step PPro's are fine
 *		Ingo Molnar	:	Added APIC timers, based on code
 *					from Jose Renau
 *		Ingo Molnar	:	various cleanups and rewrites
 *		Tigran Aivazian	:	fixed "0.00 in /proc/uptime on SMP" bug.
 *	Maciej W. Rozycki	:	Bits for genuine 82489DX APICs
 *	Andi Kleen		:	Changed for SMP boot into long mode.
 *		Martin J. Bligh	: 	Added support for multi-quad systems
 *		Dave Jones	:	Report invalid combinations of Athlon CPUs.
 *		Rusty Russell	:	Hacked into shape for new "hotplug" boot process.
 *      Andi Kleen              :       Converted to new state machine.
 *	Ashok Raj		: 	CPU hotplug support
 *	Glauber Costa		:	i386 and x86_64 integration
 */

#include <linux/init.h>
#include <linux/smp.h>
#include <linux/module.h>
#include <linux/sched.h>
#include <linux/percpu.h>
#include <linux/bootmem.h>
#include <linux/err.h>
#include <linux/nmi.h>

#include <asm/acpi.h>
#include <asm/desc.h>
#include <asm/nmi.h>
#include <asm/irq.h>
#include <asm/idle.h>
#include <asm/smp.h>
#include <asm/trampoline.h>
#include <asm/cpu.h>
#include <asm/numa.h>
#include <asm/pgtable.h>
#include <asm/tlbflush.h>
#include <asm/mtrr.h>
#include <asm/vmi.h>
#include <asm/genapic.h>
#include <asm/setup.h>
#include <linux/mc146818rtc.h>

#include <mach_apic.h>
#include <mach_wakecpu.h>
#include <smpboot_hooks.h>

#ifdef CONFIG_X86_32
u8 apicid_2_node[MAX_APICID];
static int low_mappings;
#endif

/* State of each CPU */
DEFINE_PER_CPU(int, cpu_state) = { 0 };

/* Store all idle threads, this can be reused instead of creating
* a new thread. Also avoids complicated thread destroy functionality
* for idle threads.
*/
#ifdef CONFIG_HOTPLUG_CPU
/*
 * Needed only for CONFIG_HOTPLUG_CPU because __cpuinitdata is
 * removed after init for !CONFIG_HOTPLUG_CPU.
 */
static DEFINE_PER_CPU(struct task_struct *, idle_thread_array);
#define get_idle_for_cpu(x)      (per_cpu(idle_thread_array, x))
#define set_idle_for_cpu(x, p)   (per_cpu(idle_thread_array, x) = (p))
#else
static struct task_struct *idle_thread_array[NR_CPUS] __cpuinitdata ;
#define get_idle_for_cpu(x)      (idle_thread_array[(x)])
#define set_idle_for_cpu(x, p)   (idle_thread_array[(x)] = (p))
#endif

/* Number of siblings per CPU package */
int smp_num_siblings = 1;
EXPORT_SYMBOL(smp_num_siblings);

/* Last level cache ID of each logical CPU */
DEFINE_PER_CPU(u16, cpu_llc_id) = BAD_APICID;

cpumask_t cpu_callin_map;
cpumask_t cpu_callout_map;

/* representing HT siblings of each logical CPU */
DEFINE_PER_CPU(cpumask_t, cpu_sibling_map);
EXPORT_PER_CPU_SYMBOL(cpu_sibling_map);

/* representing HT and core siblings of each logical CPU */
DEFINE_PER_CPU(cpumask_t, cpu_core_map);
EXPORT_PER_CPU_SYMBOL(cpu_core_map);

/* Per CPU bogomips and other parameters */
DEFINE_PER_CPU_SHARED_ALIGNED(struct cpuinfo_x86, cpu_info);
EXPORT_PER_CPU_SYMBOL(cpu_info);

static atomic_t init_deasserted;


/* representing cpus for which sibling maps can be computed */
static cpumask_t cpu_sibling_setup_map;

/* Set if we find a B stepping CPU */
static int __cpuinitdata smp_b_stepping;

#if defined(CONFIG_NUMA) && defined(CONFIG_X86_32)

/* which logical CPUs are on which nodes */
cpumask_t node_to_cpumask_map[MAX_NUMNODES] __read_mostly =
				{ [0 ... MAX_NUMNODES-1] = CPU_MASK_NONE };
EXPORT_SYMBOL(node_to_cpumask_map);
/* which node each logical CPU is on */
int cpu_to_node_map[NR_CPUS] __read_mostly = { [0 ... NR_CPUS-1] = 0 };
EXPORT_SYMBOL(cpu_to_node_map);

/* set up a mapping between cpu and node. */
static void map_cpu_to_node(int cpu, int node)
{
	printk(KERN_INFO "Mapping cpu %d to node %d\n", cpu, node);
	cpu_set(cpu, node_to_cpumask_map[node]);
	cpu_to_node_map[cpu] = node;
}

/* undo a mapping between cpu and node. */
static void unmap_cpu_to_node(int cpu)
{
	int node;

	printk(KERN_INFO "Unmapping cpu %d from all nodes\n", cpu);
	for (node = 0; node < MAX_NUMNODES; node++)
		cpu_clear(cpu, node_to_cpumask_map[node]);
	cpu_to_node_map[cpu] = 0;
}
#else /* !(CONFIG_NUMA && CONFIG_X86_32) */
#define map_cpu_to_node(cpu, node)	({})
#define unmap_cpu_to_node(cpu)	({})
#endif

#ifdef CONFIG_X86_32
static int boot_cpu_logical_apicid;

u8 cpu_2_logical_apicid[NR_CPUS] __read_mostly =
					{ [0 ... NR_CPUS-1] = BAD_APICID };

static void map_cpu_to_logical_apicid(void)
{
	int cpu = smp_processor_id();
	int apicid = logical_smp_processor_id();
	int node = apicid_to_node(apicid);

	if (!node_online(node))
		node = first_online_node;

	cpu_2_logical_apicid[cpu] = apicid;
	map_cpu_to_node(cpu, node);
}

void numa_remove_cpu(int cpu)
{
	cpu_2_logical_apicid[cpu] = BAD_APICID;
	unmap_cpu_to_node(cpu);
}
#else
#define map_cpu_to_logical_apicid()  do {} while (0)
#endif

/*
 * Report back to the Boot Processor.
 * Running on AP.
 */
static void __cpuinit smp_callin(void)
{
	int cpuid, phys_id;
	unsigned long timeout;

	/*
	 * If waken up by an INIT in an 82489DX configuration
	 * we may get here before an INIT-deassert IPI reaches
	 * our local APIC.  We have to wait for the IPI or we'll
	 * lock up on an APIC access.
	 */
	wait_for_init_deassert(&init_deasserted);

	/*
	 * (This works even if the APIC is not enabled.)
	 */
	phys_id = read_apic_id();
	cpuid = smp_processor_id();
	if (cpu_isset(cpuid, cpu_callin_map)) {
		panic("%s: phys CPU#%d, CPU#%d already present??\n", __func__,
					phys_id, cpuid);
	}
	pr_debug("CPU#%d (phys ID: %d) waiting for CALLOUT\n", cpuid, phys_id);

	/*
	 * STARTUP IPIs are fragile beasts as they might sometimes
	 * trigger some glue motherboard logic. Complete APIC bus
	 * silence for 1 second, this overestimates the time the
	 * boot CPU is spending to send the up to 2 STARTUP IPIs
	 * by a factor of two. This should be enough.
	 */

	/*
	 * Waiting 2s total for startup (udelay is not yet working)
	 */
	timeout = jiffies + 2*HZ;
	while (time_before(jiffies, timeout)) {
		/*
		 * Has the boot CPU finished it's STARTUP sequence?
		 */
		if (cpu_isset(cpuid, cpu_callout_map))
			break;
		cpu_relax();
	}

	if (!time_before(jiffies, timeout)) {
		panic("%s: CPU%d started up but did not get a callout!\n",
		      __func__, cpuid);
	}

	/*
	 * the boot CPU has finished the init stage and is spinning
	 * on callin_map until we finish. We are free to set up this
	 * CPU, first the APIC. (this is probably redundant on most
	 * boards)
	 */

	pr_debug("CALLIN, before setup_local_APIC().\n");
	smp_callin_clear_local_apic();
	setup_local_APIC();
	end_local_APIC_setup();
	map_cpu_to_logical_apicid();

	notify_cpu_starting(cpuid);
	/*
	 * Get our bogomips.
	 *
	 * Need to enable IRQs because it can take longer and then
	 * the NMI watchdog might kill us.
	 */
	local_irq_enable();
	calibrate_delay();
	local_irq_disable();
	pr_debug("Stack at about %p\n", &cpuid);

	/*
	 * Save our processor parameters
	 */
	smp_store_cpu_info(cpuid);

	/*
	 * Allow the master to continue.
	 */
	cpu_set(cpuid, cpu_callin_map);
}

static int __cpuinitdata unsafe_smp;

/*
 * Activate a secondary processor.
 */
notrace static void __cpuinit start_secondary(void *unused)
{
	/*
	 * Don't put *anything* before cpu_init(), SMP booting is too
	 * fragile that we want to limit the things done here to the
	 * most necessary things.
	 */
	vmi_bringup();
	cpu_init();
	preempt_disable();
	smp_callin();

	/* otherwise gcc will move up smp_processor_id before the cpu_init */
	barrier();
	/*
	 * Check TSC synchronization with the BP:
	 */
	check_tsc_sync_target();

	if (nmi_watchdog == NMI_IO_APIC) {
		disable_8259A_irq(0);
		enable_NMI_through_LVT0();
		enable_8259A_irq(0);
	}

#ifdef CONFIG_X86_32
	while (low_mappings)
		cpu_relax();
	__flush_tlb_all();
#endif

	/* This must be done before setting cpu_online_map */
	set_cpu_sibling_map(raw_smp_processor_id());
	wmb();

	/*
	 * We need to hold call_lock, so there is no inconsistency
	 * between the time smp_call_function() determines number of
	 * IPI recipients, and the time when the determination is made
	 * for which cpus receive the IPI. Holding this
	 * lock helps us to not include this cpu in a currently in progress
	 * smp_call_function().
	 *
	 * We need to hold vector_lock so there the set of online cpus
	 * does not change while we are assigning vectors to cpus.  Holding
	 * this lock ensures we don't half assign or remove an irq from a cpu.
	 */
	ipi_call_lock();
	lock_vector_lock();
	__setup_vector_irq(smp_processor_id());
	cpu_set(smp_processor_id(), cpu_online_map);
	unlock_vector_lock();
	ipi_call_unlock();
	per_cpu(cpu_state, smp_processor_id()) = CPU_ONLINE;

	/* enable local interrupts */
	local_irq_enable();

	setup_secondary_clock();

	wmb();
	cpu_idle();
}

static void __cpuinit smp_apply_quirks(struct cpuinfo_x86 *c)
{
	/*
	 * Mask B, Pentium, but not Pentium MMX
	 */
	if (c->x86_vendor == X86_VENDOR_INTEL &&
	    c->x86 == 5 &&
	    c->x86_mask >= 1 && c->x86_mask <= 4 &&
	    c->x86_model <= 3)
		/*
		 * Remember we have B step Pentia with bugs
		 */
		smp_b_stepping = 1;

	/*
	 * Certain Athlons might work (for various values of 'work') in SMP
	 * but they are not certified as MP capable.
	 */
	if ((c->x86_vendor == X86_VENDOR_AMD) && (c->x86 == 6)) {

		if (num_possible_cpus() == 1)
			goto valid_k7;

		/* Athlon 660/661 is valid. */
		if ((c->x86_model == 6) && ((c->x86_mask == 0) ||
		    (c->x86_mask == 1)))
			goto valid_k7;

		/* Duron 670 is valid */
		if ((c->x86_model == 7) && (c->x86_mask == 0))
			goto valid_k7;

		/*
		 * Athlon 662, Duron 671, and Athlon >model 7 have capability
		 * bit. It's worth noting that the A5 stepping (662) of some
		 * Athlon XP's have the MP bit set.
		 * See http://www.heise.de/newsticker/data/jow-18.10.01-000 for
		 * more.
		 */
		if (((c->x86_model == 6) && (c->x86_mask >= 2)) ||
		    ((c->x86_model == 7) && (c->x86_mask >= 1)) ||
		     (c->x86_model > 7))
			if (cpu_has_mp)
				goto valid_k7;

		/* If we get here, not a certified SMP capable AMD system. */
		unsafe_smp = 1;
	}

valid_k7:
	;
}

static void __cpuinit smp_checks(void)
{
	if (smp_b_stepping)
		printk(KERN_WARNING "WARNING: SMP operation may be unreliable"
				    "with B stepping processors.\n");

	/*
	 * Don't taint if we are running SMP kernel on a single non-MP
	 * approved Athlon
	 */
	if (unsafe_smp && num_online_cpus() > 1) {
		printk(KERN_INFO "WARNING: This combination of AMD"
			"processors is not suitable for SMP.\n");
		add_taint(TAINT_UNSAFE_SMP);
	}
}

/*
 * The bootstrap kernel entry code has set these up. Save them for
 * a given CPU
 */

void __cpuinit smp_store_cpu_info(int id)
{
	struct cpuinfo_x86 *c = &cpu_data(id);

	*c = boot_cpu_data;
	c->cpu_index = id;
	if (id != 0)
		identify_secondary_cpu(c);
	smp_apply_quirks(c);
}


void __cpuinit set_cpu_sibling_map(int cpu)
{
	int i;
	struct cpuinfo_x86 *c = &cpu_data(cpu);

	cpu_set(cpu, cpu_sibling_setup_map);

	if (smp_num_siblings > 1) {
		for_each_cpu_mask_nr(i, cpu_sibling_setup_map) {
			if (c->phys_proc_id == cpu_data(i).phys_proc_id &&
			    c->cpu_core_id == cpu_data(i).cpu_core_id) {
				cpu_set(i, per_cpu(cpu_sibling_map, cpu));
				cpu_set(cpu, per_cpu(cpu_sibling_map, i));
				cpu_set(i, per_cpu(cpu_core_map, cpu));
				cpu_set(cpu, per_cpu(cpu_core_map, i));
				cpu_set(i, c->llc_shared_map);
				cpu_set(cpu, cpu_data(i).llc_shared_map);
			}
		}
	} else {
		cpu_set(cpu, per_cpu(cpu_sibling_map, cpu));
	}

	cpu_set(cpu, c->llc_shared_map);

	if (current_cpu_data.x86_max_cores == 1) {
		per_cpu(cpu_core_map, cpu) = per_cpu(cpu_sibling_map, cpu);
		c->booted_cores = 1;
		return;
	}

	for_each_cpu_mask_nr(i, cpu_sibling_setup_map) {
		if (per_cpu(cpu_llc_id, cpu) != BAD_APICID &&
		    per_cpu(cpu_llc_id, cpu) == per_cpu(cpu_llc_id, i)) {
			cpu_set(i, c->llc_shared_map);
			cpu_set(cpu, cpu_data(i).llc_shared_map);
		}
		if (c->phys_proc_id == cpu_data(i).phys_proc_id) {
			cpu_set(i, per_cpu(cpu_core_map, cpu));
			cpu_set(cpu, per_cpu(cpu_core_map, i));
			/*
			 *  Does this new cpu bringup a new core?
			 */
			if (cpus_weight(per_cpu(cpu_sibling_map, cpu)) == 1) {
				/*
				 * for each core in package, increment
				 * the booted_cores for this new cpu
				 */
				if (first_cpu(per_cpu(cpu_sibling_map, i)) == i)
					c->booted_cores++;
				/*
				 * increment the core count for all
				 * the other cpus in this package
				 */
				if (i != cpu)
					cpu_data(i).booted_cores++;
			} else if (i != cpu && !c->booted_cores)
				c->booted_cores = cpu_data(i).booted_cores;
		}
	}
}

/* maps the cpu to the sched domain representing multi-core */
const struct cpumask *cpu_coregroup_mask(int cpu)
{
	struct cpuinfo_x86 *c = &cpu_data(cpu);
	/*
	 * For perf, we return last level cache shared map.
	 * And for power savings, we return cpu_core_map
	 */
	if (sched_mc_power_savings || sched_smt_power_savings)
		return &per_cpu(cpu_core_map, cpu);
	else
		return &c->llc_shared_map;
}

cpumask_t cpu_coregroup_map(int cpu)
{
	return *cpu_coregroup_mask(cpu);
}

static void impress_friends(void)
{
	int cpu;
	unsigned long bogosum = 0;
	/*
	 * Allow the user to impress friends.
	 */
	pr_debug("Before bogomips.\n");
	for_each_possible_cpu(cpu)
		if (cpu_isset(cpu, cpu_callout_map))
			bogosum += cpu_data(cpu).loops_per_jiffy;
	printk(KERN_INFO
		"Total of %d processors activated (%lu.%02lu BogoMIPS).\n",
		num_online_cpus(),
		bogosum/(500000/HZ),
		(bogosum/(5000/HZ))%100);

	pr_debug("Before bogocount - setting activated=1.\n");
}

void __inquire_remote_apic(int apicid)
{
	unsigned i, regs[] = { APIC_ID >> 4, APIC_LVR >> 4, APIC_SPIV >> 4 };
	char *names[] = { "ID", "VERSION", "SPIV" };
	int timeout;
	u32 status;

	printk(KERN_INFO "Inquiring remote APIC 0x%x...\n", apicid);

	for (i = 0; i < ARRAY_SIZE(regs); i++) {
		printk(KERN_INFO "... APIC 0x%x %s: ", apicid, names[i]);

		/*
		 * Wait for idle.
		 */
		status = safe_apic_wait_icr_idle();
		if (status)
			printk(KERN_CONT
			       "a previous APIC delivery may have failed\n");

		apic_icr_write(APIC_DM_REMRD | regs[i], apicid);

		timeout = 0;
		do {
			udelay(100);
			status = apic_read(APIC_ICR) & APIC_ICR_RR_MASK;
		} while (status == APIC_ICR_RR_INPROG && timeout++ < 1000);

		switch (status) {
		case APIC_ICR_RR_VALID:
			status = apic_read(APIC_RRR);
			printk(KERN_CONT "%08x\n", status);
			break;
		default:
			printk(KERN_CONT "failed\n");
		}
	}
}

/*
 * Poke the other CPU in the eye via NMI to wake it up. Remember that the normal
 * INIT, INIT, STARTUP sequence will reset the chip hard for us, and this
 * won't ... remember to clear down the APIC, etc later.
 */
int __devinit
wakeup_secondary_cpu_via_nmi(int logical_apicid, unsigned long start_eip)
{
	unsigned long send_status, accept_status = 0;
	int maxlvt;

	/* Target chip */
	/* Boot on the stack */
	/* Kick the second */
	apic_icr_write(APIC_DM_NMI | APIC_DEST_LOGICAL, logical_apicid);

	pr_debug("Waiting for send to finish...\n");
	send_status = safe_apic_wait_icr_idle();

	/*
	 * Give the other CPU some time to accept the IPI.
	 */
	udelay(200);
	if (APIC_INTEGRATED(apic_version[boot_cpu_physical_apicid])) {
		maxlvt = lapic_get_maxlvt();
		if (maxlvt > 3)			/* Due to the Pentium erratum 3AP.  */
			apic_write(APIC_ESR, 0);
		accept_status = (apic_read(APIC_ESR) & 0xEF);
	}
	pr_debug("NMI sent.\n");

	if (send_status)
		printk(KERN_ERR "APIC never delivered???\n");
	if (accept_status)
		printk(KERN_ERR "APIC delivery error (%lx).\n", accept_status);

	return (send_status | accept_status);
}

int __devinit
wakeup_secondary_cpu_via_init(int phys_apicid, unsigned long start_eip)
{
	unsigned long send_status, accept_status = 0;
	int maxlvt, num_starts, j;

	if (get_uv_system_type() == UV_NON_UNIQUE_APIC) {
		send_status = uv_wakeup_secondary(phys_apicid, start_eip);
		atomic_set(&init_deasserted, 1);
		return send_status;
	}

	maxlvt = lapic_get_maxlvt();

	/*
	 * Be paranoid about clearing APIC errors.
	 */
	if (APIC_INTEGRATED(apic_version[phys_apicid])) {
		if (maxlvt > 3)		/* Due to the Pentium erratum 3AP.  */
			apic_write(APIC_ESR, 0);
		apic_read(APIC_ESR);
	}

	pr_debug("Asserting INIT.\n");

	/*
	 * Turn INIT on target chip
	 */
	/*
	 * Send IPI
	 */
	apic_icr_write(APIC_INT_LEVELTRIG | APIC_INT_ASSERT | APIC_DM_INIT,
		       phys_apicid);

	pr_debug("Waiting for send to finish...\n");
	send_status = safe_apic_wait_icr_idle();

	mdelay(10);

	pr_debug("Deasserting INIT.\n");

	/* Target chip */
	/* Send IPI */
	apic_icr_write(APIC_INT_LEVELTRIG | APIC_DM_INIT, phys_apicid);

	pr_debug("Waiting for send to finish...\n");
	send_status = safe_apic_wait_icr_idle();

	mb();
	atomic_set(&init_deasserted, 1);

	/*
	 * Should we send STARTUP IPIs ?
	 *
	 * Determine this based on the APIC version.
	 * If we don't have an integrated APIC, don't send the STARTUP IPIs.
	 */
	if (APIC_INTEGRATED(apic_version[phys_apicid]))
		num_starts = 2;
	else
		num_starts = 0;

	/*
	 * Paravirt / VMI wants a startup IPI hook here to set up the
	 * target processor state.
	 */
	startup_ipi_hook(phys_apicid, (unsigned long) start_secondary,
			 (unsigned long)stack_start.sp);

	/*
	 * Run STARTUP IPI loop.
	 */
	pr_debug("#startup loops: %d.\n", num_starts);

	for (j = 1; j <= num_starts; j++) {
		pr_debug("Sending STARTUP #%d.\n", j);
		if (maxlvt > 3)		/* Due to the Pentium erratum 3AP.  */
			apic_write(APIC_ESR, 0);
		apic_read(APIC_ESR);
		pr_debug("After apic_write.\n");

		/*
		 * STARTUP IPI
		 */

		/* Target chip */
		/* Boot on the stack */
		/* Kick the second */
		apic_icr_write(APIC_DM_STARTUP | (start_eip >> 12),
			       phys_apicid);

		/*
		 * Give the other CPU some time to accept the IPI.
		 */
		udelay(300);

		pr_debug("Startup point 1.\n");

		pr_debug("Waiting for send to finish...\n");
		send_status = safe_apic_wait_icr_idle();

		/*
		 * Give the other CPU some time to accept the IPI.
		 */
		udelay(200);
		if (maxlvt > 3)		/* Due to the Pentium erratum 3AP.  */
			apic_write(APIC_ESR, 0);
		accept_status = (apic_read(APIC_ESR) & 0xEF);
		if (send_status || accept_status)
			break;
	}
	pr_debug("After Startup.\n");

	if (send_status)
		printk(KERN_ERR "APIC never delivered???\n");
	if (accept_status)
		printk(KERN_ERR "APIC delivery error (%lx).\n", accept_status);

	return (send_status | accept_status);
}

struct create_idle {
	struct work_struct work;
	struct task_struct *idle;
	struct completion done;
	int cpu;
};

static void __cpuinit do_fork_idle(struct work_struct *work)
{
	struct create_idle *c_idle =
		container_of(work, struct create_idle, work);

	c_idle->idle = fork_idle(c_idle->cpu);
	complete(&c_idle->done);
}

#ifdef CONFIG_X86_64

/* __ref because it's safe to call free_bootmem when after_bootmem == 0. */
static void __ref free_bootmem_pda(struct x8664_pda *oldpda)
{
	if (!after_bootmem)
		free_bootmem((unsigned long)oldpda, sizeof(*oldpda));
}

/*
 * Allocate node local memory for the AP pda.
 *
 * Must be called after the _cpu_pda pointer table is initialized.
 */
int __cpuinit get_local_pda(int cpu)
{
	struct x8664_pda *oldpda, *newpda;
	unsigned long size = sizeof(struct x8664_pda);
	int node = cpu_to_node(cpu);

	if (cpu_pda(cpu) && !cpu_pda(cpu)->in_bootmem)
		return 0;

	oldpda = cpu_pda(cpu);
	newpda = kmalloc_node(size, GFP_ATOMIC, node);
	if (!newpda) {
		printk(KERN_ERR "Could not allocate node local PDA "
			"for CPU %d on node %d\n", cpu, node);

		if (oldpda)
			return 0;	/* have a usable pda */
		else
			return -1;
	}

	if (oldpda) {
		memcpy(newpda, oldpda, size);
		free_bootmem_pda(oldpda);
	}

	newpda->in_bootmem = 0;
	cpu_pda(cpu) = newpda;
	return 0;
}
#endif /* CONFIG_X86_64 */

static int __cpuinit do_boot_cpu(int apicid, int cpu)
/*
 * NOTE - on most systems this is a PHYSICAL apic ID, but on multiquad
 * (ie clustered apic addressing mode), this is a LOGICAL apic ID.
 * Returns zero if CPU booted OK, else error code from wakeup_secondary_cpu.
 */
{
	unsigned long boot_error = 0;
	int timeout;
	unsigned long start_ip;
	unsigned short nmi_high = 0, nmi_low = 0;
	struct create_idle c_idle = {
		.cpu = cpu,
		.done = COMPLETION_INITIALIZER_ONSTACK(c_idle.done),
	};
	INIT_WORK(&c_idle.work, do_fork_idle);

#ifdef CONFIG_X86_64
	/* Allocate node local memory for AP pdas */
	if (cpu > 0) {
		boot_error = get_local_pda(cpu);
		if (boot_error)
			goto restore_state;
			/* if can't get pda memory, can't start cpu */
	}
#endif

	alternatives_smp_switch(1);

	c_idle.idle = get_idle_for_cpu(cpu);

	/*
	 * We can't use kernel_thread since we must avoid to
	 * reschedule the child.
	 */
	if (c_idle.idle) {
		c_idle.idle->thread.sp = (unsigned long) (((struct pt_regs *)
			(THREAD_SIZE +  task_stack_page(c_idle.idle))) - 1);
		init_idle(c_idle.idle, cpu);
		goto do_rest;
	}

	if (!keventd_up() || current_is_keventd())
		c_idle.work.func(&c_idle.work);
	else {
		schedule_work(&c_idle.work);
		wait_for_completion(&c_idle.done);
	}

	if (IS_ERR(c_idle.idle)) {
		printk("failed fork for CPU %d\n", cpu);
		return PTR_ERR(c_idle.idle);
	}

	set_idle_for_cpu(cpu, c_idle.idle);
do_rest:
#ifdef CONFIG_X86_32
	per_cpu(current_task, cpu) = c_idle.idle;
	init_gdt(cpu);
	/* Stack for startup_32 can be just as for start_secondary onwards */
	irq_ctx_init(cpu);
#else
	cpu_pda(cpu)->pcurrent = c_idle.idle;
	clear_tsk_thread_flag(c_idle.idle, TIF_FORK);
#endif
	early_gdt_descr.address = (unsigned long)get_cpu_gdt_table(cpu);
	initial_code = (unsigned long)start_secondary;
	stack_start.sp = (void *) c_idle.idle->thread.sp;

	/* start_ip had better be page-aligned! */
	start_ip = setup_trampoline();

	/* So we see what's up   */
	printk(KERN_INFO "Booting processor %d APIC 0x%x ip 0x%lx\n",
			  cpu, apicid, start_ip);

	/*
	 * This grunge runs the startup process for
	 * the targeted processor.
	 */

	atomic_set(&init_deasserted, 0);

	if (get_uv_system_type() != UV_NON_UNIQUE_APIC) {

		pr_debug("Setting warm reset code and vector.\n");

		store_NMI_vector(&nmi_high, &nmi_low);

		smpboot_setup_warm_reset_vector(start_ip);
		/*
		 * Be paranoid about clearing APIC errors.
		*/
		if (APIC_INTEGRATED(apic_version[boot_cpu_physical_apicid])) {
			apic_write(APIC_ESR, 0);
			apic_read(APIC_ESR);
		}
	}

	/*
	 * Starting actual IPI sequence...
	 */
	boot_error = wakeup_secondary_cpu(apicid, start_ip);

	if (!boot_error) {
		/*
		 * allow APs to start initializing.
		 */
		pr_debug("Before Callout %d.\n", cpu);
		cpu_set(cpu, cpu_callout_map);
		pr_debug("After Callout %d.\n", cpu);

		/*
		 * Wait 5s total for a response
		 */
		for (timeout = 0; timeout < 50000; timeout++) {
			if (cpu_isset(cpu, cpu_callin_map))
				break;	/* It has booted */
			udelay(100);
		}

		if (cpu_isset(cpu, cpu_callin_map)) {
			/* number CPUs logically, starting from 1 (BSP is 0) */
			pr_debug("OK.\n");
			printk(KERN_INFO "CPU%d: ", cpu);
			print_cpu_info(&cpu_data(cpu));
			pr_debug("CPU has booted.\n");
		} else {
			boot_error = 1;
			if (*((volatile unsigned char *)trampoline_base)
					== 0xA5)
				/* trampoline started but...? */
				printk(KERN_ERR "Stuck ??\n");
			else
				/* trampoline code not run */
				printk(KERN_ERR "Not responding.\n");
			if (get_uv_system_type() != UV_NON_UNIQUE_APIC)
				inquire_remote_apic(apicid);
		}
	}
#ifdef CONFIG_X86_64
restore_state:
#endif
	if (boot_error) {
		/* Try to put things back the way they were before ... */
		numa_remove_cpu(cpu); /* was set by numa_add_cpu */
		cpu_clear(cpu, cpu_callout_map); /* was set by do_boot_cpu() */
		cpu_clear(cpu, cpu_initialized); /* was set by cpu_init() */
		cpu_clear(cpu, cpu_present_map);
		per_cpu(x86_cpu_to_apicid, cpu) = BAD_APICID;
	}

	/* mark "stuck" area as not stuck */
	*((volatile unsigned long *)trampoline_base) = 0;

	/*
	 * Cleanup possible dangling ends...
	 */
	smpboot_restore_warm_reset_vector();

	return boot_error;
}

int __cpuinit native_cpu_up(unsigned int cpu)
{
	int apicid = cpu_present_to_apicid(cpu);
	unsigned long flags;
	int err;

	WARN_ON(irqs_disabled());

	pr_debug("++++++++++++++++++++=_---CPU UP  %u\n", cpu);

	if (apicid == BAD_APICID || apicid == boot_cpu_physical_apicid ||
	    !physid_isset(apicid, phys_cpu_present_map)) {
		printk(KERN_ERR "%s: bad cpu %d\n", __func__, cpu);
		return -EINVAL;
	}

	/*
	 * Already booted CPU?
	 */
	if (cpu_isset(cpu, cpu_callin_map)) {
		pr_debug("do_boot_cpu %d Already started\n", cpu);
		return -ENOSYS;
	}

	/*
	 * Save current MTRR state in case it was changed since early boot
	 * (e.g. by the ACPI SMI) to initialize new CPUs with MTRRs in sync:
	 */
	mtrr_save_state();

	per_cpu(cpu_state, cpu) = CPU_UP_PREPARE;

#ifdef CONFIG_X86_32
	/* init low mem mapping */
	clone_pgd_range(swapper_pg_dir, swapper_pg_dir + KERNEL_PGD_BOUNDARY,
		min_t(unsigned long, KERNEL_PGD_PTRS, KERNEL_PGD_BOUNDARY));
	flush_tlb_all();
	low_mappings = 1;

	err = do_boot_cpu(apicid, cpu);

	zap_low_mappings();
	low_mappings = 0;
#else
	err = do_boot_cpu(apicid, cpu);
#endif
	if (err) {
		pr_debug("do_boot_cpu failed %d\n", err);
		return -EIO;
	}

	/*
	 * Check TSC synchronization with the AP (keep irqs disabled
	 * while doing so):
	 */
	local_irq_save(flags);
	check_tsc_sync_source(cpu);
	local_irq_restore(flags);

	while (!cpu_online(cpu)) {
		cpu_relax();
		touch_nmi_watchdog();
	}

	return 0;
}

/*
 * Fall back to non SMP mode after errors.
 *
 * RED-PEN audit/test this more. I bet there is more state messed up here.
 */
static __init void disable_smp(void)
{
	cpu_present_map = cpumask_of_cpu(0);
	cpu_possible_map = cpumask_of_cpu(0);
	smpboot_clear_io_apic_irqs();

	if (smp_found_config)
		physid_set_mask_of_physid(boot_cpu_physical_apicid, &phys_cpu_present_map);
	else
		physid_set_mask_of_physid(0, &phys_cpu_present_map);
	map_cpu_to_logical_apicid();
	cpu_set(0, per_cpu(cpu_sibling_map, 0));
	cpu_set(0, per_cpu(cpu_core_map, 0));
}

/*
 * Various sanity checks.
 */
static int __init smp_sanity_check(unsigned max_cpus)
{
	preempt_disable();

#if defined(CONFIG_X86_PC) && defined(CONFIG_X86_32)
	if (def_to_bigsmp && nr_cpu_ids > 8) {
		unsigned int cpu;
		unsigned nr;

		printk(KERN_WARNING
		       "More than 8 CPUs detected - skipping them.\n"
		       "Use CONFIG_X86_GENERICARCH and CONFIG_X86_BIGSMP.\n");

		nr = 0;
		for_each_present_cpu(cpu) {
			if (nr >= 8)
				cpu_clear(cpu, cpu_present_map);
			nr++;
		}

		nr = 0;
		for_each_possible_cpu(cpu) {
			if (nr >= 8)
				cpu_clear(cpu, cpu_possible_map);
			nr++;
		}

		nr_cpu_ids = 8;
	}
#endif

	if (!physid_isset(hard_smp_processor_id(), phys_cpu_present_map)) {
		printk(KERN_WARNING
			"weird, boot CPU (#%d) not listed by the BIOS.\n",
			hard_smp_processor_id());

		physid_set(hard_smp_processor_id(), phys_cpu_present_map);
	}

	/*
	 * If we couldn't find an SMP configuration at boot time,
	 * get out of here now!
	 */
	if (!smp_found_config && !acpi_lapic) {
		preempt_enable();
		printk(KERN_NOTICE "SMP motherboard not detected.\n");
		disable_smp();
		if (APIC_init_uniprocessor())
			printk(KERN_NOTICE "Local APIC not detected."
					   " Using dummy APIC emulation.\n");
		return -1;
	}

	/*
	 * Should not be necessary because the MP table should list the boot
	 * CPU too, but we do it for the sake of robustness anyway.
	 */
	if (!check_phys_apicid_present(boot_cpu_physical_apicid)) {
		printk(KERN_NOTICE
			"weird, boot CPU (#%d) not listed by the BIOS.\n",
			boot_cpu_physical_apicid);
		physid_set(hard_smp_processor_id(), phys_cpu_present_map);
	}
	preempt_enable();

	/*
	 * If we couldn't find a local APIC, then get out of here now!
	 */
	if (APIC_INTEGRATED(apic_version[boot_cpu_physical_apicid]) &&
	    !cpu_has_apic) {
		printk(KERN_ERR "BIOS bug, local APIC #%d not detected!...\n",
			boot_cpu_physical_apicid);
		printk(KERN_ERR "... forcing use of dummy APIC emulation."
				"(tell your hw vendor)\n");
		smpboot_clear_io_apic();
		return -1;
	}

	verify_local_APIC();

	/*
	 * If SMP should be disabled, then really disable it!
	 */
	if (!max_cpus) {
		printk(KERN_INFO "SMP mode deactivated.\n");
		smpboot_clear_io_apic();

		localise_nmi_watchdog();

		connect_bsp_APIC();
		setup_local_APIC();
		end_local_APIC_setup();
		return -1;
	}

	return 0;
}

static void __init smp_cpu_index_default(void)
{
	int i;
	struct cpuinfo_x86 *c;

	for_each_possible_cpu(i) {
		c = &cpu_data(i);
		/* mark all to hotplug */
		c->cpu_index = nr_cpu_ids;
	}
}

/*
 * Prepare for SMP bootup.  The MP table or ACPI has been read
 * earlier.  Just do some sanity checking here and enable APIC mode.
 */
void __init native_smp_prepare_cpus(unsigned int max_cpus)
{
	preempt_disable();
	smp_cpu_index_default();
	current_cpu_data = boot_cpu_data;
	cpu_callin_map = cpumask_of_cpu(0);
	mb();
	/*
	 * Setup boot CPU information
	 */
	smp_store_cpu_info(0); /* Final full version of the data */
#ifdef CONFIG_X86_32
	boot_cpu_logical_apicid = logical_smp_processor_id();
#endif
	current_thread_info()->cpu = 0;  /* needed? */
	set_cpu_sibling_map(0);

#ifdef CONFIG_X86_64
	enable_IR_x2apic();
	setup_apic_routing();
#endif

	if (smp_sanity_check(max_cpus) < 0) {
		printk(KERN_INFO "SMP disabled\n");
		disable_smp();
		goto out;
	}

	preempt_disable();
	if (read_apic_id() != boot_cpu_physical_apicid) {
		panic("Boot APIC ID in local APIC unexpected (%d vs %d)",
		     read_apic_id(), boot_cpu_physical_apicid);
		/* Or can we switch back to PIC here? */
	}
	preempt_enable();

	connect_bsp_APIC();

	/*
	 * Switch from PIC to APIC mode.
	 */
	setup_local_APIC();

#ifdef CONFIG_X86_64
	/*
	 * Enable IO APIC before setting up error vector
	 */
	if (!skip_ioapic_setup && nr_ioapics)
		enable_IO_APIC();
#endif
	end_local_APIC_setup();

	map_cpu_to_logical_apicid();

	setup_portio_remap();

	smpboot_setup_io_apic();
	/*
	 * Set up local APIC timer on boot CPU.
	 */

	printk(KERN_INFO "CPU%d: ", 0);
	print_cpu_info(&cpu_data(0));
	setup_boot_clock();

	if (is_uv_system())
		uv_system_init();
out:
	preempt_enable();
}
/*
 * Early setup to make printk work.
 */
void __init native_smp_prepare_boot_cpu(void)
{
	int me = smp_processor_id();
#ifdef CONFIG_X86_32
	init_gdt(me);
#endif
	switch_to_new_gdt();
	/* already set me in cpu_online_map in boot_cpu_init() */
	cpu_set(me, cpu_callout_map);
	per_cpu(cpu_state, me) = CPU_ONLINE;
}

void __init native_smp_cpus_done(unsigned int max_cpus)
{
	pr_debug("Boot done.\n");

	impress_friends();
	smp_checks();
#ifdef CONFIG_X86_IO_APIC
	setup_ioapic_dest();
#endif
	check_nmi_watchdog();
}

static int __initdata setup_possible_cpus = -1;
static int __init _setup_possible_cpus(char *str)
{
	get_option(&str, &setup_possible_cpus);
	return 0;
}
early_param("possible_cpus", _setup_possible_cpus);


/*
 * cpu_possible_map should be static, it cannot change as cpu's
 * are onlined, or offlined. The reason is per-cpu data-structures
 * are allocated by some modules at init time, and dont expect to
 * do this dynamically on cpu arrival/departure.
 * cpu_present_map on the other hand can change dynamically.
 * In case when cpu_hotplug is not compiled, then we resort to current
 * behaviour, which is cpu_possible == cpu_present.
 * - Ashok Raj
 *
 * Three ways to find out the number of additional hotplug CPUs:
 * - If the BIOS specified disabled CPUs in ACPI/mptables use that.
 * - The user can overwrite it with possible_cpus=NUM
 * - Otherwise don't reserve additional CPUs.
 * We do this because additional CPUs waste a lot of memory.
 * -AK
 */
__init void prefill_possible_map(void)
{
	int i, possible;

	/* no processor from mptable or madt */
	if (!num_processors)
		num_processors = 1;

	if (setup_possible_cpus == -1)
		possible = num_processors + disabled_cpus;
	else
		possible = setup_possible_cpus;

<<<<<<< HEAD
=======
	total_cpus = max_t(int, possible, num_processors + disabled_cpus);

>>>>>>> ab14398a
	if (possible > CONFIG_NR_CPUS) {
		printk(KERN_WARNING
			"%d Processors exceeds NR_CPUS limit of %d\n",
			possible, CONFIG_NR_CPUS);
		possible = CONFIG_NR_CPUS;
	}

	printk(KERN_INFO "SMP: Allowing %d CPUs, %d hotplug CPUs\n",
		possible, max_t(int, possible - num_processors, 0));

	for (i = 0; i < possible; i++)
		cpu_set(i, cpu_possible_map);

	nr_cpu_ids = possible;
}

#ifdef CONFIG_HOTPLUG_CPU

static void remove_siblinginfo(int cpu)
{
	int sibling;
	struct cpuinfo_x86 *c = &cpu_data(cpu);

	for_each_cpu_mask_nr(sibling, per_cpu(cpu_core_map, cpu)) {
		cpu_clear(cpu, per_cpu(cpu_core_map, sibling));
		/*/
		 * last thread sibling in this cpu core going down
		 */
		if (cpus_weight(per_cpu(cpu_sibling_map, cpu)) == 1)
			cpu_data(sibling).booted_cores--;
	}

	for_each_cpu_mask_nr(sibling, per_cpu(cpu_sibling_map, cpu))
		cpu_clear(cpu, per_cpu(cpu_sibling_map, sibling));
	cpus_clear(per_cpu(cpu_sibling_map, cpu));
	cpus_clear(per_cpu(cpu_core_map, cpu));
	c->phys_proc_id = 0;
	c->cpu_core_id = 0;
	cpu_clear(cpu, cpu_sibling_setup_map);
}

static void __ref remove_cpu_from_maps(int cpu)
{
	cpu_clear(cpu, cpu_online_map);
	cpu_clear(cpu, cpu_callout_map);
	cpu_clear(cpu, cpu_callin_map);
	/* was set by cpu_init() */
	cpu_clear(cpu, cpu_initialized);
	numa_remove_cpu(cpu);
}

void cpu_disable_common(void)
{
	int cpu = smp_processor_id();
	/*
	 * HACK:
	 * Allow any queued timer interrupts to get serviced
	 * This is only a temporary solution until we cleanup
	 * fixup_irqs as we do for IA64.
	 */
	local_irq_enable();
	mdelay(1);

	local_irq_disable();
	remove_siblinginfo(cpu);

	/* It's now safe to remove this processor from the online map */
	lock_vector_lock();
	remove_cpu_from_maps(cpu);
	unlock_vector_lock();
	fixup_irqs();
}

int native_cpu_disable(void)
{
	int cpu = smp_processor_id();

	/*
	 * Perhaps use cpufreq to drop frequency, but that could go
	 * into generic code.
	 *
	 * We won't take down the boot processor on i386 due to some
	 * interrupts only being able to be serviced by the BSP.
	 * Especially so if we're not using an IOAPIC	-zwane
	 */
	if (cpu == 0)
		return -EBUSY;

	if (nmi_watchdog == NMI_LOCAL_APIC)
		stop_apic_nmi_watchdog(NULL);
	clear_local_APIC();

	cpu_disable_common();
	return 0;
}

void native_cpu_die(unsigned int cpu)
{
	/* We don't do anything here: idle task is faking death itself. */
	unsigned int i;

	for (i = 0; i < 10; i++) {
		/* They ack this in play_dead by setting CPU_DEAD */
		if (per_cpu(cpu_state, cpu) == CPU_DEAD) {
			printk(KERN_INFO "CPU %d is now offline\n", cpu);
			if (1 == num_online_cpus())
				alternatives_smp_switch(0);
			return;
		}
		msleep(100);
	}
	printk(KERN_ERR "CPU %u didn't die...\n", cpu);
}

void play_dead_common(void)
{
	idle_task_exit();
	reset_lazy_tlbstate();
	irq_ctx_exit(raw_smp_processor_id());
	c1e_remove_cpu(raw_smp_processor_id());

	mb();
	/* Ack it */
	__get_cpu_var(cpu_state) = CPU_DEAD;

	/*
	 * With physical CPU hotplug, we should halt the cpu
	 */
	local_irq_disable();
}

void native_play_dead(void)
{
	play_dead_common();
	wbinvd_halt();
}

#else /* ... !CONFIG_HOTPLUG_CPU */
int native_cpu_disable(void)
{
	return -ENOSYS;
}

void native_cpu_die(unsigned int cpu)
{
	/* We said "no" in __cpu_disable */
	BUG();
}

void native_play_dead(void)
{
	BUG();
}

#endif<|MERGE_RESOLUTION|>--- conflicted
+++ resolved
@@ -1298,11 +1298,8 @@
 	else
 		possible = setup_possible_cpus;
 
-<<<<<<< HEAD
-=======
 	total_cpus = max_t(int, possible, num_processors + disabled_cpus);
 
->>>>>>> ab14398a
 	if (possible > CONFIG_NR_CPUS) {
 		printk(KERN_WARNING
 			"%d Processors exceeds NR_CPUS limit of %d\n",
