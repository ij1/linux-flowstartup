/*
 *  linux/arch/arm/mm/fault.c
 *
 *  Copyright (C) 1995  Linus Torvalds
 *  Modifications for ARM processor (c) 1995-2004 Russell King
 *
 * This program is free software; you can redistribute it and/or modify
 * it under the terms of the GNU General Public License version 2 as
 * published by the Free Software Foundation.
 */
#include <linux/module.h>
#include <linux/signal.h>
#include <linux/mm.h>
#include <linux/hardirq.h>
#include <linux/init.h>
#include <linux/kprobes.h>
#include <linux/uaccess.h>
#include <linux/page-flags.h>
#include <linux/sched.h>
#include <linux/highmem.h>

#include <asm/system.h>
#include <asm/pgtable.h>
#include <asm/tlbflush.h>

#include "fault.h"

/*
 * Fault status register encodings.  We steal bit 31 for our own purposes.
 */
#define FSR_LNX_PF		(1 << 31)
#define FSR_WRITE		(1 << 11)
#define FSR_FS4			(1 << 10)
#define FSR_FS3_0		(15)

static inline int fsr_fs(unsigned int fsr)
{
	return (fsr & FSR_FS3_0) | (fsr & FSR_FS4) >> 6;
}

#ifdef CONFIG_MMU

#ifdef CONFIG_KPROBES
static inline int notify_page_fault(struct pt_regs *regs, unsigned int fsr)
{
	int ret = 0;

	if (!user_mode(regs)) {
		/* kprobe_running() needs smp_processor_id() */
		preempt_disable();
		if (kprobe_running() && kprobe_fault_handler(regs, fsr))
			ret = 1;
		preempt_enable();
	}

	return ret;
}
#else
static inline int notify_page_fault(struct pt_regs *regs, unsigned int fsr)
{
	return 0;
}
#endif

/*
 * This is useful to dump out the page tables associated with
 * 'addr' in mm 'mm'.
 */
void show_pte(struct mm_struct *mm, unsigned long addr)
{
	pgd_t *pgd;

	if (!mm)
		mm = &init_mm;

	printk(KERN_ALERT "pgd = %p\n", mm->pgd);
	pgd = pgd_offset(mm, addr);
	printk(KERN_ALERT "[%08lx] *pgd=%08lx", addr, pgd_val(*pgd));

	do {
		pmd_t *pmd;
		pte_t *pte;

		if (pgd_none(*pgd))
			break;

		if (pgd_bad(*pgd)) {
			printk("(bad)");
			break;
		}

		pmd = pmd_offset(pgd, addr);
		if (PTRS_PER_PMD != 1)
			printk(", *pmd=%08lx", pmd_val(*pmd));

		if (pmd_none(*pmd))
			break;

		if (pmd_bad(*pmd)) {
			printk("(bad)");
			break;
		}

		/* We must not map this if we have highmem enabled */
		if (PageHighMem(pfn_to_page(pmd_val(*pmd) >> PAGE_SHIFT)))
			break;

		pte = pte_offset_map(pmd, addr);
		printk(", *pte=%08lx", pte_val(*pte));
		printk(", *ppte=%08lx", pte_val(pte[-PTRS_PER_PTE]));
		pte_unmap(pte);
	} while(0);

	printk("\n");
}
#else					/* CONFIG_MMU */
void show_pte(struct mm_struct *mm, unsigned long addr)
{ }
#endif					/* CONFIG_MMU */

/*
 * Oops.  The kernel tried to access some page that wasn't present.
 */
static void
__do_kernel_fault(struct mm_struct *mm, unsigned long addr, unsigned int fsr,
		  struct pt_regs *regs)
{
	/*
	 * Are we prepared to handle this kernel fault?
	 */
	if (fixup_exception(regs))
		return;

	/*
	 * No handler, we'll have to terminate things with extreme prejudice.
	 */
	bust_spinlocks(1);
	printk(KERN_ALERT
		"Unable to handle kernel %s at virtual address %08lx\n",
		(addr < PAGE_SIZE) ? "NULL pointer dereference" :
		"paging request", addr);

	show_pte(mm, addr);
	die("Oops", regs, fsr);
	bust_spinlocks(0);
	do_exit(SIGKILL);
}

/*
 * Something tried to access memory that isn't in our memory map..
 * User mode accesses just cause a SIGSEGV
 */
static void
__do_user_fault(struct task_struct *tsk, unsigned long addr,
		unsigned int fsr, unsigned int sig, int code,
		struct pt_regs *regs)
{
	struct siginfo si;

#ifdef CONFIG_DEBUG_USER
	if (user_debug & UDBG_SEGV) {
		printk(KERN_DEBUG "%s: unhandled page fault (%d) at 0x%08lx, code 0x%03x\n",
		       tsk->comm, sig, addr, fsr);
		show_pte(tsk->mm, addr);
		show_regs(regs);
	}
#endif

	tsk->thread.address = addr;
	tsk->thread.error_code = fsr;
	tsk->thread.trap_no = 14;
	si.si_signo = sig;
	si.si_errno = 0;
	si.si_code = code;
	si.si_addr = (void __user *)addr;
	force_sig_info(sig, &si, tsk);
}

void do_bad_area(unsigned long addr, unsigned int fsr, struct pt_regs *regs)
{
	struct task_struct *tsk = current;
	struct mm_struct *mm = tsk->active_mm;

	/*
	 * If we are in kernel mode at this point, we
	 * have no context to handle this fault with.
	 */
	if (user_mode(regs))
		__do_user_fault(tsk, addr, fsr, SIGSEGV, SEGV_MAPERR, regs);
	else
		__do_kernel_fault(mm, addr, fsr, regs);
}

#ifdef CONFIG_MMU
#define VM_FAULT_BADMAP		0x010000
#define VM_FAULT_BADACCESS	0x020000

/*
 * Check that the permissions on the VMA allow for the fault which occurred.
 * If we encountered a write fault, we must have write permission, otherwise
 * we allow any permission.
 */
static inline bool access_error(unsigned int fsr, struct vm_area_struct *vma)
{
	unsigned int mask = VM_READ | VM_WRITE | VM_EXEC;

	if (fsr & FSR_WRITE)
		mask = VM_WRITE;
	if (fsr & FSR_LNX_PF)
		mask = VM_EXEC;

	return vma->vm_flags & mask ? false : true;
}

static int __kprobes
__do_page_fault(struct mm_struct *mm, unsigned long addr, unsigned int fsr,
		struct task_struct *tsk)
{
	struct vm_area_struct *vma;
	int fault;

	vma = find_vma(mm, addr);
	fault = VM_FAULT_BADMAP;
	if (unlikely(!vma))
		goto out;
	if (unlikely(vma->vm_start > addr))
		goto check_stack;

	/*
	 * Ok, we have a good vm_area for this
	 * memory access, so we can handle it.
	 */
good_area:
	if (access_error(fsr, vma)) {
		fault = VM_FAULT_BADACCESS;
		goto out;
	}

	/*
	 * If for any reason at all we couldn't handle the fault, make
	 * sure we exit gracefully rather than endlessly redo the fault.
	 */
	fault = handle_mm_fault(mm, vma, addr & PAGE_MASK, (fsr & FSR_WRITE) ? FAULT_FLAG_WRITE : 0);
	if (unlikely(fault & VM_FAULT_ERROR))
		return fault;
	if (fault & VM_FAULT_MAJOR)
		tsk->maj_flt++;
	else
		tsk->min_flt++;
	return fault;

check_stack:
	if (vma->vm_flags & VM_GROWSDOWN && !expand_stack(vma, addr))
		goto good_area;
out:
	return fault;
}

static int __kprobes
do_page_fault(unsigned long addr, unsigned int fsr, struct pt_regs *regs)
{
	struct task_struct *tsk;
	struct mm_struct *mm;
	int fault, sig, code;

	if (notify_page_fault(regs, fsr))
		return 0;

	tsk = current;
	mm  = tsk->mm;

	/*
	 * If we're in an interrupt or have no user
	 * context, we must not take the fault..
	 */
	if (in_atomic() || !mm)
		goto no_context;

	/*
	 * As per x86, we may deadlock here.  However, since the kernel only
	 * validly references user space from well defined areas of the code,
	 * we can bug out early if this is from code which shouldn't.
	 */
	if (!down_read_trylock(&mm->mmap_sem)) {
		if (!user_mode(regs) && !search_exception_tables(regs->ARM_pc))
			goto no_context;
		down_read(&mm->mmap_sem);
	} else {
		/*
		 * The above down_read_trylock() might have succeeded in
		 * which case, we'll have missed the might_sleep() from
		 * down_read()
		 */
		might_sleep();
<<<<<<< HEAD
=======
#ifdef CONFIG_DEBUG_VM
		if (!user_mode(regs) &&
		    !search_exception_tables(regs->ARM_pc))
			goto no_context;
#endif
>>>>>>> 66b00a7c
	}

	fault = __do_page_fault(mm, addr, fsr, tsk);
	up_read(&mm->mmap_sem);

	/*
	 * Handle the "normal" case first - VM_FAULT_MAJOR / VM_FAULT_MINOR
	 */
	if (likely(!(fault & (VM_FAULT_ERROR | VM_FAULT_BADMAP | VM_FAULT_BADACCESS))))
		return 0;

	if (fault & VM_FAULT_OOM) {
		/*
		 * We ran out of memory, call the OOM killer, and return to
		 * userspace (which will retry the fault, or kill us if we
		 * got oom-killed)
		 */
		pagefault_out_of_memory();
		return 0;
	}

	/*
	 * If we are in kernel mode at this point, we
	 * have no context to handle this fault with.
	 */
	if (!user_mode(regs))
		goto no_context;

	if (fault & VM_FAULT_SIGBUS) {
		/*
		 * We had some memory, but were unable to
		 * successfully fix up this page fault.
		 */
		sig = SIGBUS;
		code = BUS_ADRERR;
	} else {
		/*
		 * Something tried to access memory that
		 * isn't in our memory map..
		 */
		sig = SIGSEGV;
		code = fault == VM_FAULT_BADACCESS ?
			SEGV_ACCERR : SEGV_MAPERR;
	}

	__do_user_fault(tsk, addr, fsr, sig, code, regs);
	return 0;

no_context:
	__do_kernel_fault(mm, addr, fsr, regs);
	return 0;
}
#else					/* CONFIG_MMU */
static int
do_page_fault(unsigned long addr, unsigned int fsr, struct pt_regs *regs)
{
	return 0;
}
#endif					/* CONFIG_MMU */

/*
 * First Level Translation Fault Handler
 *
 * We enter here because the first level page table doesn't contain
 * a valid entry for the address.
 *
 * If the address is in kernel space (>= TASK_SIZE), then we are
 * probably faulting in the vmalloc() area.
 *
 * If the init_task's first level page tables contains the relevant
 * entry, we copy the it to this task.  If not, we send the process
 * a signal, fixup the exception, or oops the kernel.
 *
 * NOTE! We MUST NOT take any locks for this case. We may be in an
 * interrupt or a critical region, and should only copy the information
 * from the master page table, nothing more.
 */
#ifdef CONFIG_MMU
static int __kprobes
do_translation_fault(unsigned long addr, unsigned int fsr,
		     struct pt_regs *regs)
{
	unsigned int index;
	pgd_t *pgd, *pgd_k;
	pmd_t *pmd, *pmd_k;

	if (addr < TASK_SIZE)
		return do_page_fault(addr, fsr, regs);

	index = pgd_index(addr);

	/*
	 * FIXME: CP15 C1 is write only on ARMv3 architectures.
	 */
	pgd = cpu_get_pgd() + index;
	pgd_k = init_mm.pgd + index;

	if (pgd_none(*pgd_k))
		goto bad_area;

	if (!pgd_present(*pgd))
		set_pgd(pgd, *pgd_k);

	pmd_k = pmd_offset(pgd_k, addr);
	pmd   = pmd_offset(pgd, addr);

	if (pmd_none(*pmd_k))
		goto bad_area;

	copy_pmd(pmd, pmd_k);
	return 0;

bad_area:
	do_bad_area(addr, fsr, regs);
	return 0;
}
#else					/* CONFIG_MMU */
static int
do_translation_fault(unsigned long addr, unsigned int fsr,
		     struct pt_regs *regs)
{
	return 0;
}
#endif					/* CONFIG_MMU */

/*
 * Some section permission faults need to be handled gracefully.
 * They can happen due to a __{get,put}_user during an oops.
 */
static int
do_sect_fault(unsigned long addr, unsigned int fsr, struct pt_regs *regs)
{
	do_bad_area(addr, fsr, regs);
	return 0;
}

/*
 * This abort handler always returns "fault".
 */
static int
do_bad(unsigned long addr, unsigned int fsr, struct pt_regs *regs)
{
	return 1;
}

static struct fsr_info {
	int	(*fn)(unsigned long addr, unsigned int fsr, struct pt_regs *regs);
	int	sig;
	int	code;
	const char *name;
} fsr_info[] = {
	/*
	 * The following are the standard ARMv3 and ARMv4 aborts.  ARMv5
	 * defines these to be "precise" aborts.
	 */
	{ do_bad,		SIGSEGV, 0,		"vector exception"		   },
	{ do_bad,		SIGILL,	 BUS_ADRALN,	"alignment exception"		   },
	{ do_bad,		SIGKILL, 0,		"terminal exception"		   },
	{ do_bad,		SIGILL,	 BUS_ADRALN,	"alignment exception"		   },
	{ do_bad,		SIGBUS,	 0,		"external abort on linefetch"	   },
	{ do_translation_fault,	SIGSEGV, SEGV_MAPERR,	"section translation fault"	   },
	{ do_bad,		SIGBUS,	 0,		"external abort on linefetch"	   },
	{ do_page_fault,	SIGSEGV, SEGV_MAPERR,	"page translation fault"	   },
	{ do_bad,		SIGBUS,	 0,		"external abort on non-linefetch"  },
	{ do_bad,		SIGSEGV, SEGV_ACCERR,	"section domain fault"		   },
	{ do_bad,		SIGBUS,	 0,		"external abort on non-linefetch"  },
	{ do_bad,		SIGSEGV, SEGV_ACCERR,	"page domain fault"		   },
	{ do_bad,		SIGBUS,	 0,		"external abort on translation"	   },
	{ do_sect_fault,	SIGSEGV, SEGV_ACCERR,	"section permission fault"	   },
	{ do_bad,		SIGBUS,	 0,		"external abort on translation"	   },
	{ do_page_fault,	SIGSEGV, SEGV_ACCERR,	"page permission fault"		   },
	/*
	 * The following are "imprecise" aborts, which are signalled by bit
	 * 10 of the FSR, and may not be recoverable.  These are only
	 * supported if the CPU abort handler supports bit 10.
	 */
	{ do_bad,		SIGBUS,  0,		"unknown 16"			   },
	{ do_bad,		SIGBUS,  0,		"unknown 17"			   },
	{ do_bad,		SIGBUS,  0,		"unknown 18"			   },
	{ do_bad,		SIGBUS,  0,		"unknown 19"			   },
	{ do_bad,		SIGBUS,  0,		"lock abort"			   }, /* xscale */
	{ do_bad,		SIGBUS,  0,		"unknown 21"			   },
	{ do_bad,		SIGBUS,  BUS_OBJERR,	"imprecise external abort"	   }, /* xscale */
	{ do_bad,		SIGBUS,  0,		"unknown 23"			   },
	{ do_bad,		SIGBUS,  0,		"dcache parity error"		   }, /* xscale */
	{ do_bad,		SIGBUS,  0,		"unknown 25"			   },
	{ do_bad,		SIGBUS,  0,		"unknown 26"			   },
	{ do_bad,		SIGBUS,  0,		"unknown 27"			   },
	{ do_bad,		SIGBUS,  0,		"unknown 28"			   },
	{ do_bad,		SIGBUS,  0,		"unknown 29"			   },
	{ do_bad,		SIGBUS,  0,		"unknown 30"			   },
	{ do_bad,		SIGBUS,  0,		"unknown 31"			   }
};

void __init
hook_fault_code(int nr, int (*fn)(unsigned long, unsigned int, struct pt_regs *),
		int sig, const char *name)
{
	if (nr >= 0 && nr < ARRAY_SIZE(fsr_info)) {
		fsr_info[nr].fn   = fn;
		fsr_info[nr].sig  = sig;
		fsr_info[nr].name = name;
	}
}

/*
 * Dispatch a data abort to the relevant handler.
 */
asmlinkage void __exception
do_DataAbort(unsigned long addr, unsigned int fsr, struct pt_regs *regs)
{
	const struct fsr_info *inf = fsr_info + fsr_fs(fsr);
	struct siginfo info;

	if (!inf->fn(addr, fsr & ~FSR_LNX_PF, regs))
		return;

	printk(KERN_ALERT "Unhandled fault: %s (0x%03x) at 0x%08lx\n",
		inf->name, fsr, addr);

	info.si_signo = inf->sig;
	info.si_errno = 0;
	info.si_code  = inf->code;
	info.si_addr  = (void __user *)addr;
	arm_notify_die("", regs, &info, fsr, 0);
}


static struct fsr_info ifsr_info[] = {
	{ do_bad,		SIGBUS,  0,		"unknown 0"			   },
	{ do_bad,		SIGBUS,  0,		"unknown 1"			   },
	{ do_bad,		SIGBUS,  0,		"debug event"			   },
	{ do_bad,		SIGSEGV, SEGV_ACCERR,	"section access flag fault"	   },
	{ do_bad,		SIGBUS,  0,		"unknown 4"			   },
	{ do_translation_fault,	SIGSEGV, SEGV_MAPERR,	"section translation fault"	   },
	{ do_bad,		SIGSEGV, SEGV_ACCERR,	"page access flag fault"	   },
	{ do_page_fault,	SIGSEGV, SEGV_MAPERR,	"page translation fault"	   },
	{ do_bad,		SIGBUS,	 0,		"external abort on non-linefetch"  },
	{ do_bad,		SIGSEGV, SEGV_ACCERR,	"section domain fault"		   },
	{ do_bad,		SIGBUS,  0,		"unknown 10"			   },
	{ do_bad,		SIGSEGV, SEGV_ACCERR,	"page domain fault"		   },
	{ do_bad,		SIGBUS,	 0,		"external abort on translation"	   },
	{ do_sect_fault,	SIGSEGV, SEGV_ACCERR,	"section permission fault"	   },
	{ do_bad,		SIGBUS,	 0,		"external abort on translation"	   },
	{ do_page_fault,	SIGSEGV, SEGV_ACCERR,	"page permission fault"		   },
	{ do_bad,		SIGBUS,  0,		"unknown 16"			   },
	{ do_bad,		SIGBUS,  0,		"unknown 17"			   },
	{ do_bad,		SIGBUS,  0,		"unknown 18"			   },
	{ do_bad,		SIGBUS,  0,		"unknown 19"			   },
	{ do_bad,		SIGBUS,  0,		"unknown 20"			   },
	{ do_bad,		SIGBUS,  0,		"unknown 21"			   },
	{ do_bad,		SIGBUS,  0,		"unknown 22"			   },
	{ do_bad,		SIGBUS,  0,		"unknown 23"			   },
	{ do_bad,		SIGBUS,  0,		"unknown 24"			   },
	{ do_bad,		SIGBUS,  0,		"unknown 25"			   },
	{ do_bad,		SIGBUS,  0,		"unknown 26"			   },
	{ do_bad,		SIGBUS,  0,		"unknown 27"			   },
	{ do_bad,		SIGBUS,  0,		"unknown 28"			   },
	{ do_bad,		SIGBUS,  0,		"unknown 29"			   },
	{ do_bad,		SIGBUS,  0,		"unknown 30"			   },
	{ do_bad,		SIGBUS,  0,		"unknown 31"			   },
};

asmlinkage void __exception
do_PrefetchAbort(unsigned long addr, unsigned int ifsr, struct pt_regs *regs)
{
	const struct fsr_info *inf = ifsr_info + fsr_fs(ifsr);
	struct siginfo info;

	if (!inf->fn(addr, ifsr | FSR_LNX_PF, regs))
		return;

	printk(KERN_ALERT "Unhandled prefetch abort: %s (0x%03x) at 0x%08lx\n",
		inf->name, ifsr, addr);

	info.si_signo = inf->sig;
	info.si_errno = 0;
	info.si_code  = inf->code;
	info.si_addr  = (void __user *)addr;
	arm_notify_die("", regs, &info, ifsr, 0);
}
<|MERGE_RESOLUTION|>--- conflicted
+++ resolved
@@ -292,14 +292,11 @@
 		 * down_read()
 		 */
 		might_sleep();
-<<<<<<< HEAD
-=======
 #ifdef CONFIG_DEBUG_VM
 		if (!user_mode(regs) &&
 		    !search_exception_tables(regs->ARM_pc))
 			goto no_context;
 #endif
->>>>>>> 66b00a7c
 	}
 
 	fault = __do_page_fault(mm, addr, fsr, tsk);
