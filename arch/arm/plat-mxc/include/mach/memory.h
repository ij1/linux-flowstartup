/*
 * Copyright 2004-2007 Freescale Semiconductor, Inc. All Rights Reserved.
 */

/*
 * This program is free software; you can redistribute it and/or modify
 * it under the terms of the GNU General Public License version 2 as
 * published by the Free Software Foundation.
 */

#ifndef __ASM_ARCH_MXC_MEMORY_H__
#define __ASM_ARCH_MXC_MEMORY_H__

#define MX1_PHYS_OFFSET		UL(0x08000000)
#define MX21_PHYS_OFFSET	UL(0xc0000000)
#define MX25_PHYS_OFFSET	UL(0x80000000)
#define MX27_PHYS_OFFSET	UL(0xa0000000)
#define MX3x_PHYS_OFFSET	UL(0x80000000)
#define MX50_PHYS_OFFSET	UL(0x70000000)
#define MX51_PHYS_OFFSET	UL(0x90000000)
#define MX53_PHYS_OFFSET	UL(0x70000000)

#if !defined(CONFIG_RUNTIME_PHYS_OFFSET)
# if defined CONFIG_ARCH_MX1
#  define PLAT_PHYS_OFFSET		MX1_PHYS_OFFSET
# elif defined CONFIG_MACH_MX21
#  define PLAT_PHYS_OFFSET		MX21_PHYS_OFFSET
# elif defined CONFIG_ARCH_MX25
#  define PLAT_PHYS_OFFSET		MX25_PHYS_OFFSET
# elif defined CONFIG_MACH_MX27
#  define PLAT_PHYS_OFFSET		MX27_PHYS_OFFSET
# elif defined CONFIG_ARCH_MX3
#  define PLAT_PHYS_OFFSET		MX3x_PHYS_OFFSET
<<<<<<< HEAD
# elif defined CONFIG_ARCH_MXC91231
#  define PLAT_PHYS_OFFSET		MXC91231_PHYS_OFFSET
=======
>>>>>>> d762f438
# elif defined CONFIG_ARCH_MX50
#  define PLAT_PHYS_OFFSET		MX50_PHYS_OFFSET
# elif defined CONFIG_ARCH_MX51
#  define PLAT_PHYS_OFFSET		MX51_PHYS_OFFSET
# elif defined CONFIG_ARCH_MX53
#  define PLAT_PHYS_OFFSET		MX53_PHYS_OFFSET
# endif
#endif

#if defined(CONFIG_MX3_VIDEO)
/*
 * Increase size of DMA-consistent memory region.
 * This is required for mx3 camera driver to capture at least two QXGA frames.
 */
#define CONSISTENT_DMA_SIZE SZ_8M

#elif defined(CONFIG_MX1_VIDEO) || defined(CONFIG_VIDEO_MX2_HOSTSUPPORT)
/*
 * Increase size of DMA-consistent memory region.
 * This is required for i.MX camera driver to capture at least four VGA frames.
 */
#define CONSISTENT_DMA_SIZE SZ_4M
#endif /* CONFIG_MX1_VIDEO || CONFIG_VIDEO_MX2_HOSTSUPPORT */

#endif /* __ASM_ARCH_MXC_MEMORY_H__ */<|MERGE_RESOLUTION|>--- conflicted
+++ resolved
@@ -31,11 +31,6 @@
 #  define PLAT_PHYS_OFFSET		MX27_PHYS_OFFSET
 # elif defined CONFIG_ARCH_MX3
 #  define PLAT_PHYS_OFFSET		MX3x_PHYS_OFFSET
-<<<<<<< HEAD
-# elif defined CONFIG_ARCH_MXC91231
-#  define PLAT_PHYS_OFFSET		MXC91231_PHYS_OFFSET
-=======
->>>>>>> d762f438
 # elif defined CONFIG_ARCH_MX50
 #  define PLAT_PHYS_OFFSET		MX50_PHYS_OFFSET
 # elif defined CONFIG_ARCH_MX51
