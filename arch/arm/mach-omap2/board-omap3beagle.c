/*
 * linux/arch/arm/mach-omap2/board-omap3beagle.c
 *
 * Copyright (C) 2008 Texas Instruments
 *
 * Modified from mach-omap2/board-3430sdp.c
 *
 * Initial code: Syed Mohammed Khasim
 *
 * This program is free software; you can redistribute it and/or modify
 * it under the terms of the GNU General Public License version 2 as
 * published by the Free Software Foundation.
 */

#include <linux/kernel.h>
#include <linux/init.h>
#include <linux/platform_device.h>
#include <linux/delay.h>
#include <linux/err.h>
#include <linux/clk.h>
#include <linux/io.h>
#include <linux/leds.h>
#include <linux/gpio.h>
#include <linux/input.h>
#include <linux/gpio_keys.h>

#include <linux/mtd/mtd.h>
#include <linux/mtd/partitions.h>
#include <linux/mtd/nand.h>
#include <linux/mmc/host.h>

#include <linux/regulator/machine.h>
#include <linux/i2c/twl.h>

#include <mach/hardware.h>
#include <asm/mach-types.h>
#include <asm/mach/arch.h>
#include <asm/mach/map.h>
#include <asm/mach/flash.h>

#include <plat/board.h>
#include <plat/common.h>
#include <plat/display.h>
#include <plat/panel-generic-dpi.h>
#include <plat/gpmc.h>
#include <plat/nand.h>
#include <plat/usb.h>

#include "mux.h"
#include "hsmmc.h"
#include "timer-gp.h"

#define NAND_BLOCK_SIZE		SZ_128K

/*
 * OMAP3 Beagle revision
 * Run time detection of Beagle revision is done by reading GPIO.
 * GPIO ID -
 *	AXBX	= GPIO173, GPIO172, GPIO171: 1 1 1
 *	C1_3	= GPIO173, GPIO172, GPIO171: 1 1 0
 *	C4	= GPIO173, GPIO172, GPIO171: 1 0 1
 *	XM	= GPIO173, GPIO172, GPIO171: 0 0 0
 */
enum {
	OMAP3BEAGLE_BOARD_UNKN = 0,
	OMAP3BEAGLE_BOARD_AXBX,
	OMAP3BEAGLE_BOARD_C1_3,
	OMAP3BEAGLE_BOARD_C4,
	OMAP3BEAGLE_BOARD_XM,
};

static u8 omap3_beagle_version;

static u8 omap3_beagle_get_rev(void)
{
	return omap3_beagle_version;
}

static void __init omap3_beagle_init_rev(void)
{
	int ret;
	u16 beagle_rev = 0;

	omap_mux_init_gpio(171, OMAP_PIN_INPUT_PULLUP);
	omap_mux_init_gpio(172, OMAP_PIN_INPUT_PULLUP);
	omap_mux_init_gpio(173, OMAP_PIN_INPUT_PULLUP);

	ret = gpio_request(171, "rev_id_0");
	if (ret < 0)
		goto fail0;

	ret = gpio_request(172, "rev_id_1");
	if (ret < 0)
		goto fail1;

	ret = gpio_request(173, "rev_id_2");
	if (ret < 0)
		goto fail2;

	gpio_direction_input(171);
	gpio_direction_input(172);
	gpio_direction_input(173);

	beagle_rev = gpio_get_value(171) | (gpio_get_value(172) << 1)
			| (gpio_get_value(173) << 2);

	switch (beagle_rev) {
	case 7:
		printk(KERN_INFO "OMAP3 Beagle Rev: Ax/Bx\n");
		omap3_beagle_version = OMAP3BEAGLE_BOARD_AXBX;
		break;
	case 6:
		printk(KERN_INFO "OMAP3 Beagle Rev: C1/C2/C3\n");
		omap3_beagle_version = OMAP3BEAGLE_BOARD_C1_3;
		break;
	case 5:
		printk(KERN_INFO "OMAP3 Beagle Rev: C4\n");
		omap3_beagle_version = OMAP3BEAGLE_BOARD_C4;
		break;
	case 0:
		printk(KERN_INFO "OMAP3 Beagle Rev: xM\n");
		omap3_beagle_version = OMAP3BEAGLE_BOARD_XM;
		break;
	default:
		printk(KERN_INFO "OMAP3 Beagle Rev: unknown %hd\n", beagle_rev);
		omap3_beagle_version = OMAP3BEAGLE_BOARD_UNKN;
	}

	return;

fail2:
	gpio_free(172);
fail1:
	gpio_free(171);
fail0:
	printk(KERN_ERR "Unable to get revision detection GPIO pins\n");
	omap3_beagle_version = OMAP3BEAGLE_BOARD_UNKN;

	return;
}

static struct mtd_partition omap3beagle_nand_partitions[] = {
	/* All the partition sizes are listed in terms of NAND block size */
	{
		.name		= "X-Loader",
		.offset		= 0,
		.size		= 4 * NAND_BLOCK_SIZE,
		.mask_flags	= MTD_WRITEABLE,	/* force read-only */
	},
	{
		.name		= "U-Boot",
		.offset		= MTDPART_OFS_APPEND,	/* Offset = 0x80000 */
		.size		= 15 * NAND_BLOCK_SIZE,
		.mask_flags	= MTD_WRITEABLE,	/* force read-only */
	},
	{
		.name		= "U-Boot Env",
		.offset		= MTDPART_OFS_APPEND,	/* Offset = 0x260000 */
		.size		= 1 * NAND_BLOCK_SIZE,
	},
	{
		.name		= "Kernel",
		.offset		= MTDPART_OFS_APPEND,	/* Offset = 0x280000 */
		.size		= 32 * NAND_BLOCK_SIZE,
	},
	{
		.name		= "File System",
		.offset		= MTDPART_OFS_APPEND,	/* Offset = 0x680000 */
		.size		= MTDPART_SIZ_FULL,
	},
};

static struct omap_nand_platform_data omap3beagle_nand_data = {
	.options	= NAND_BUSWIDTH_16,
	.parts		= omap3beagle_nand_partitions,
	.nr_parts	= ARRAY_SIZE(omap3beagle_nand_partitions),
	.dma_channel	= -1,		/* disable DMA in OMAP NAND driver */
	.nand_setup	= NULL,
	.dev_ready	= NULL,
};

/* DSS */

static int beagle_enable_dvi(struct omap_dss_device *dssdev)
{
	if (gpio_is_valid(dssdev->reset_gpio))
		gpio_set_value(dssdev->reset_gpio, 1);

	return 0;
}

static void beagle_disable_dvi(struct omap_dss_device *dssdev)
{
	if (gpio_is_valid(dssdev->reset_gpio))
		gpio_set_value(dssdev->reset_gpio, 0);
}

static struct panel_generic_dpi_data dvi_panel = {
	.name = "generic",
	.platform_enable = beagle_enable_dvi,
	.platform_disable = beagle_disable_dvi,
};

static struct omap_dss_device beagle_dvi_device = {
	.type = OMAP_DISPLAY_TYPE_DPI,
	.name = "dvi",
	.driver_name = "generic_dpi_panel",
	.data = &dvi_panel,
	.phy.dpi.data_lines = 24,
<<<<<<< HEAD
	.reset_gpio = 170,
=======
	.reset_gpio = -EINVAL,
	.platform_enable = beagle_enable_dvi,
	.platform_disable = beagle_disable_dvi,
>>>>>>> 7d4ca85a
};

static struct omap_dss_device beagle_tv_device = {
	.name = "tv",
	.driver_name = "venc",
	.type = OMAP_DISPLAY_TYPE_VENC,
	.phy.venc.type = OMAP_DSS_VENC_TYPE_SVIDEO,
};

static struct omap_dss_device *beagle_dss_devices[] = {
	&beagle_dvi_device,
	&beagle_tv_device,
};

static struct omap_dss_board_info beagle_dss_data = {
	.num_devices = ARRAY_SIZE(beagle_dss_devices),
	.devices = beagle_dss_devices,
	.default_device = &beagle_dvi_device,
};

static struct platform_device beagle_dss_device = {
	.name          = "omapdss",
	.id            = -1,
	.dev            = {
		.platform_data = &beagle_dss_data,
	},
};

static struct regulator_consumer_supply beagle_vdac_supply =
	REGULATOR_SUPPLY("vdda_dac", "omapdss");

static struct regulator_consumer_supply beagle_vdvi_supply =
	REGULATOR_SUPPLY("vdds_dsi", "omapdss");

static void __init beagle_display_init(void)
{
	int r;

	r = gpio_request(beagle_dvi_device.reset_gpio, "DVI reset");
	if (r < 0) {
		printk(KERN_ERR "Unable to get DVI reset GPIO\n");
		return;
	}

	gpio_direction_output(beagle_dvi_device.reset_gpio, 0);
}

#include "sdram-micron-mt46h32m32lf-6.h"

static struct omap2_hsmmc_info mmc[] = {
	{
		.mmc		= 1,
		.caps		= MMC_CAP_4_BIT_DATA | MMC_CAP_8_BIT_DATA,
		.gpio_wp	= 29,
	},
	{}	/* Terminator */
};

static struct regulator_consumer_supply beagle_vmmc1_supply = {
	.supply			= "vmmc",
};

static struct regulator_consumer_supply beagle_vsim_supply = {
	.supply			= "vmmc_aux",
};

static struct gpio_led gpio_leds[];

static int beagle_twl_gpio_setup(struct device *dev,
		unsigned gpio, unsigned ngpio)
{
	int r;

	if (omap3_beagle_get_rev() == OMAP3BEAGLE_BOARD_XM) {
		mmc[0].gpio_wp = -EINVAL;
	} else if ((omap3_beagle_get_rev() == OMAP3BEAGLE_BOARD_C1_3) ||
		(omap3_beagle_get_rev() == OMAP3BEAGLE_BOARD_C4)) {
		omap_mux_init_gpio(23, OMAP_PIN_INPUT);
		mmc[0].gpio_wp = 23;
	} else {
		omap_mux_init_gpio(29, OMAP_PIN_INPUT);
	}
	/* gpio + 0 is "mmc0_cd" (input/IRQ) */
	mmc[0].gpio_cd = gpio + 0;
	omap2_hsmmc_init(mmc);

	/* link regulators to MMC adapters */
	beagle_vmmc1_supply.dev = mmc[0].dev;
	beagle_vsim_supply.dev = mmc[0].dev;

	/* REVISIT: need ehci-omap hooks for external VBUS
	 * power switch and overcurrent detect
	 */
	if (omap3_beagle_get_rev() != OMAP3BEAGLE_BOARD_XM) {
		r = gpio_request(gpio + 1, "EHCI_nOC");
		if (!r) {
			r = gpio_direction_input(gpio + 1);
			if (r)
				gpio_free(gpio + 1);
		}
		if (r)
			pr_err("%s: unable to configure EHCI_nOC\n", __func__);
	}

	/*
	 * TWL4030_GPIO_MAX + 0 == ledA, EHCI nEN_USB_PWR (out, XM active
	 * high / others active low)
	 */
	gpio_request(gpio + TWL4030_GPIO_MAX, "nEN_USB_PWR");
	if (omap3_beagle_get_rev() == OMAP3BEAGLE_BOARD_XM)
		gpio_direction_output(gpio + TWL4030_GPIO_MAX, 1);
	else
		gpio_direction_output(gpio + TWL4030_GPIO_MAX, 0);

	/* DVI reset GPIO is different between beagle revisions */
	if (omap3_beagle_get_rev() == OMAP3BEAGLE_BOARD_XM)
		beagle_dvi_device.reset_gpio = 129;
	else
		beagle_dvi_device.reset_gpio = 170;

	/* TWL4030_GPIO_MAX + 1 == ledB, PMU_STAT (out, active low LED) */
	gpio_leds[2].gpio = gpio + TWL4030_GPIO_MAX + 1;

	/*
	 * gpio + 1 on Xm controls the TFP410's enable line (active low)
	 * gpio + 2 control varies depending on the board rev as follows:
	 * P7/P8 revisions(prototype): Camera EN
	 * A2+ revisions (production): LDO (supplies DVI, serial, led blocks)
	 */
	if (omap3_beagle_get_rev() == OMAP3BEAGLE_BOARD_XM) {
		r = gpio_request(gpio + 1, "nDVI_PWR_EN");
		if (!r) {
			r = gpio_direction_output(gpio + 1, 0);
			if (r)
				gpio_free(gpio + 1);
		}
		if (r)
			pr_err("%s: unable to configure nDVI_PWR_EN\n",
				__func__);
		r = gpio_request(gpio + 2, "DVI_LDO_EN");
		if (!r) {
			r = gpio_direction_output(gpio + 2, 1);
			if (r)
				gpio_free(gpio + 2);
		}
		if (r)
			pr_err("%s: unable to configure DVI_LDO_EN\n",
				__func__);
	}

	return 0;
}

static struct twl4030_gpio_platform_data beagle_gpio_data = {
	.gpio_base	= OMAP_MAX_GPIO_LINES,
	.irq_base	= TWL4030_GPIO_IRQ_BASE,
	.irq_end	= TWL4030_GPIO_IRQ_END,
	.use_leds	= true,
	.pullups	= BIT(1),
	.pulldowns	= BIT(2) | BIT(6) | BIT(7) | BIT(8) | BIT(13)
				| BIT(15) | BIT(16) | BIT(17),
	.setup		= beagle_twl_gpio_setup,
};

/* VMMC1 for MMC1 pins CMD, CLK, DAT0..DAT3 (20 mA, plus card == max 220 mA) */
static struct regulator_init_data beagle_vmmc1 = {
	.constraints = {
		.min_uV			= 1850000,
		.max_uV			= 3150000,
		.valid_modes_mask	= REGULATOR_MODE_NORMAL
					| REGULATOR_MODE_STANDBY,
		.valid_ops_mask		= REGULATOR_CHANGE_VOLTAGE
					| REGULATOR_CHANGE_MODE
					| REGULATOR_CHANGE_STATUS,
	},
	.num_consumer_supplies	= 1,
	.consumer_supplies	= &beagle_vmmc1_supply,
};

/* VSIM for MMC1 pins DAT4..DAT7 (2 mA, plus card == max 50 mA) */
static struct regulator_init_data beagle_vsim = {
	.constraints = {
		.min_uV			= 1800000,
		.max_uV			= 3000000,
		.valid_modes_mask	= REGULATOR_MODE_NORMAL
					| REGULATOR_MODE_STANDBY,
		.valid_ops_mask		= REGULATOR_CHANGE_VOLTAGE
					| REGULATOR_CHANGE_MODE
					| REGULATOR_CHANGE_STATUS,
	},
	.num_consumer_supplies	= 1,
	.consumer_supplies	= &beagle_vsim_supply,
};

/* VDAC for DSS driving S-Video (8 mA unloaded, max 65 mA) */
static struct regulator_init_data beagle_vdac = {
	.constraints = {
		.min_uV			= 1800000,
		.max_uV			= 1800000,
		.valid_modes_mask	= REGULATOR_MODE_NORMAL
					| REGULATOR_MODE_STANDBY,
		.valid_ops_mask		= REGULATOR_CHANGE_MODE
					| REGULATOR_CHANGE_STATUS,
	},
	.num_consumer_supplies	= 1,
	.consumer_supplies	= &beagle_vdac_supply,
};

/* VPLL2 for digital video outputs */
static struct regulator_init_data beagle_vpll2 = {
	.constraints = {
		.name			= "VDVI",
		.min_uV			= 1800000,
		.max_uV			= 1800000,
		.valid_modes_mask	= REGULATOR_MODE_NORMAL
					| REGULATOR_MODE_STANDBY,
		.valid_ops_mask		= REGULATOR_CHANGE_MODE
					| REGULATOR_CHANGE_STATUS,
	},
	.num_consumer_supplies	= 1,
	.consumer_supplies	= &beagle_vdvi_supply,
};

static struct twl4030_usb_data beagle_usb_data = {
	.usb_mode	= T2_USB_MODE_ULPI,
};

static struct twl4030_codec_audio_data beagle_audio_data = {
	.audio_mclk = 26000000,
};

static struct twl4030_codec_data beagle_codec_data = {
	.audio_mclk = 26000000,
	.audio = &beagle_audio_data,
};

static struct twl4030_platform_data beagle_twldata = {
	.irq_base	= TWL4030_IRQ_BASE,
	.irq_end	= TWL4030_IRQ_END,

	/* platform_data for children goes here */
	.usb		= &beagle_usb_data,
	.gpio		= &beagle_gpio_data,
	.codec		= &beagle_codec_data,
	.vmmc1		= &beagle_vmmc1,
	.vsim		= &beagle_vsim,
	.vdac		= &beagle_vdac,
	.vpll2		= &beagle_vpll2,
};

static struct i2c_board_info __initdata beagle_i2c_boardinfo[] = {
	{
		I2C_BOARD_INFO("twl4030", 0x48),
		.flags = I2C_CLIENT_WAKE,
		.irq = INT_34XX_SYS_NIRQ,
		.platform_data = &beagle_twldata,
	},
};

static struct i2c_board_info __initdata beagle_i2c_eeprom[] = {
       {
               I2C_BOARD_INFO("eeprom", 0x50),
       },
};

static int __init omap3_beagle_i2c_init(void)
{
	omap_register_i2c_bus(1, 2600, beagle_i2c_boardinfo,
			ARRAY_SIZE(beagle_i2c_boardinfo));
	/* Bus 3 is attached to the DVI port where devices like the pico DLP
	 * projector don't work reliably with 400kHz */
	omap_register_i2c_bus(3, 100, beagle_i2c_eeprom, ARRAY_SIZE(beagle_i2c_eeprom));
	return 0;
}

static struct gpio_led gpio_leds[] = {
	{
		.name			= "beagleboard::usr0",
		.default_trigger	= "heartbeat",
		.gpio			= 150,
	},
	{
		.name			= "beagleboard::usr1",
		.default_trigger	= "mmc0",
		.gpio			= 149,
	},
	{
		.name			= "beagleboard::pmu_stat",
		.gpio			= -EINVAL,	/* gets replaced */
		.active_low		= true,
	},
};

static struct gpio_led_platform_data gpio_led_info = {
	.leds		= gpio_leds,
	.num_leds	= ARRAY_SIZE(gpio_leds),
};

static struct platform_device leds_gpio = {
	.name	= "leds-gpio",
	.id	= -1,
	.dev	= {
		.platform_data	= &gpio_led_info,
	},
};

static struct gpio_keys_button gpio_buttons[] = {
	{
		.code			= BTN_EXTRA,
		.gpio			= 7,
		.desc			= "user",
		.wakeup			= 1,
	},
};

static struct gpio_keys_platform_data gpio_key_info = {
	.buttons	= gpio_buttons,
	.nbuttons	= ARRAY_SIZE(gpio_buttons),
};

static struct platform_device keys_gpio = {
	.name	= "gpio-keys",
	.id	= -1,
	.dev	= {
		.platform_data	= &gpio_key_info,
	},
};

static void __init omap3_beagle_init_irq(void)
{
	omap2_init_common_infrastructure();
	omap2_init_common_devices(mt46h32m32lf6_sdrc_params,
				  mt46h32m32lf6_sdrc_params);
	omap_init_irq();
#ifdef CONFIG_OMAP_32K_TIMER
	omap2_gp_clockevent_set_gptimer(12);
#endif
}

static struct platform_device *omap3_beagle_devices[] __initdata = {
	&leds_gpio,
	&keys_gpio,
	&beagle_dss_device,
};

static void __init omap3beagle_flash_init(void)
{
	u8 cs = 0;
	u8 nandcs = GPMC_CS_NUM + 1;

	/* find out the chip-select on which NAND exists */
	while (cs < GPMC_CS_NUM) {
		u32 ret = 0;
		ret = gpmc_cs_read_reg(cs, GPMC_CS_CONFIG1);

		if ((ret & 0xC00) == 0x800) {
			printk(KERN_INFO "Found NAND on CS%d\n", cs);
			if (nandcs > GPMC_CS_NUM)
				nandcs = cs;
		}
		cs++;
	}

	if (nandcs > GPMC_CS_NUM) {
		printk(KERN_INFO "NAND: Unable to find configuration "
				 "in GPMC\n ");
		return;
	}

	if (nandcs < GPMC_CS_NUM) {
		omap3beagle_nand_data.cs = nandcs;

		printk(KERN_INFO "Registering NAND on CS%d\n", nandcs);
		if (gpmc_nand_init(&omap3beagle_nand_data) < 0)
			printk(KERN_ERR "Unable to register NAND device\n");
	}
}

static const struct ehci_hcd_omap_platform_data ehci_pdata __initconst = {

	.port_mode[0] = EHCI_HCD_OMAP_MODE_PHY,
	.port_mode[1] = EHCI_HCD_OMAP_MODE_PHY,
	.port_mode[2] = EHCI_HCD_OMAP_MODE_UNKNOWN,

	.phy_reset  = true,
	.reset_gpio_port[0]  = -EINVAL,
	.reset_gpio_port[1]  = 147,
	.reset_gpio_port[2]  = -EINVAL
};

#ifdef CONFIG_OMAP_MUX
static struct omap_board_mux board_mux[] __initdata = {
	{ .reg_offset = OMAP_MUX_TERMINATOR },
};
#endif

static struct omap_musb_board_data musb_board_data = {
	.interface_type		= MUSB_INTERFACE_ULPI,
	.mode			= MUSB_OTG,
	.power			= 100,
};

static void __init omap3_beagle_init(void)
{
	omap3_mux_init(board_mux, OMAP_PACKAGE_CBB);
	omap3_beagle_init_rev();
	omap3_beagle_i2c_init();
	platform_add_devices(omap3_beagle_devices,
			ARRAY_SIZE(omap3_beagle_devices));
	omap_serial_init();

	omap_mux_init_gpio(170, OMAP_PIN_INPUT);
	gpio_request(170, "DVI_nPD");
	/* REVISIT leave DVI powered down until it's needed ... */
	gpio_direction_output(170, true);

	usb_musb_init(&musb_board_data);
	usb_ehci_init(&ehci_pdata);
	omap3beagle_flash_init();

	/* Ensure SDRC pins are mux'd for self-refresh */
	omap_mux_init_signal("sdrc_cke0", OMAP_PIN_OUTPUT);
	omap_mux_init_signal("sdrc_cke1", OMAP_PIN_OUTPUT);

	beagle_display_init();
}

MACHINE_START(OMAP3_BEAGLE, "OMAP3 Beagle Board")
	/* Maintainer: Syed Mohammed Khasim - http://beagleboard.org */
	.boot_params	= 0x80000100,
	.map_io		= omap3_map_io,
	.reserve	= omap_reserve,
	.init_irq	= omap3_beagle_init_irq,
	.init_machine	= omap3_beagle_init,
	.timer		= &omap_timer,
MACHINE_END<|MERGE_RESOLUTION|>--- conflicted
+++ resolved
@@ -207,13 +207,7 @@
 	.driver_name = "generic_dpi_panel",
 	.data = &dvi_panel,
 	.phy.dpi.data_lines = 24,
-<<<<<<< HEAD
-	.reset_gpio = 170,
-=======
 	.reset_gpio = -EINVAL,
-	.platform_enable = beagle_enable_dvi,
-	.platform_disable = beagle_disable_dvi,
->>>>>>> 7d4ca85a
 };
 
 static struct omap_dss_device beagle_tv_device = {
