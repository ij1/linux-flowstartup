#include <dt-bindings/clock/tegra124-car.h>
#include <dt-bindings/gpio/tegra-gpio.h>
#include <dt-bindings/pinctrl/pinctrl-tegra.h>
#include <dt-bindings/interrupt-controller/arm-gic.h>

#include "skeleton.dtsi"

/ {
	compatible = "nvidia,tegra124";
	interrupt-parent = <&gic>;
	#address-cells = <2>;
	#size-cells = <2>;

	host1x@0,50000000 {
		compatible = "nvidia,tegra124-host1x", "simple-bus";
		reg = <0x0 0x50000000 0x0 0x00034000>;
		interrupts = <GIC_SPI 65 IRQ_TYPE_LEVEL_HIGH>, /* syncpt */
			     <GIC_SPI 67 IRQ_TYPE_LEVEL_HIGH>; /* general */
		clocks = <&tegra_car TEGRA124_CLK_HOST1X>;
		resets = <&tegra_car 28>;
		reset-names = "host1x";

		#address-cells = <2>;
		#size-cells = <2>;

		ranges = <0 0x54000000 0 0x54000000 0 0x01000000>;

		dc@0,54200000 {
			compatible = "nvidia,tegra124-dc";
			reg = <0x0 0x54200000 0x0 0x00040000>;
			interrupts = <GIC_SPI 73 IRQ_TYPE_LEVEL_HIGH>;
			clocks = <&tegra_car TEGRA124_CLK_DISP1>,
				 <&tegra_car TEGRA124_CLK_PLL_P>;
			clock-names = "dc", "parent";
			resets = <&tegra_car 27>;
			reset-names = "dc";

			nvidia,head = <0>;
		};

		dc@0,54240000 {
			compatible = "nvidia,tegra124-dc";
			reg = <0x0 0x54240000 0x0 0x00040000>;
			interrupts = <GIC_SPI 74 IRQ_TYPE_LEVEL_HIGH>;
			clocks = <&tegra_car TEGRA124_CLK_DISP2>,
				 <&tegra_car TEGRA124_CLK_PLL_P>;
			clock-names = "dc", "parent";
			resets = <&tegra_car 26>;
			reset-names = "dc";

			nvidia,head = <1>;
		};
<<<<<<< HEAD

		sor@0,54540000 {
			compatible = "nvidia,tegra124-sor";
			reg = <0x0 0x54540000 0x0 0x00040000>;
			interrupts = <GIC_SPI 76 IRQ_TYPE_LEVEL_HIGH>;
			clocks = <&tegra_car TEGRA124_CLK_SOR0>,
				 <&tegra_car TEGRA124_CLK_PLL_D_OUT0>,
				 <&tegra_car TEGRA124_CLK_PLL_DP>,
				 <&tegra_car TEGRA124_CLK_CLK_M>;
			clock-names = "sor", "parent", "dp", "safe";
			resets = <&tegra_car 182>;
			reset-names = "sor";
			status = "disabled";
		};

		dpaux@0,545c0000 {
			compatible = "nvidia,tegra124-dpaux";
			reg = <0x0 0x545c0000 0x0 0x00040000>;
			interrupts = <GIC_SPI 159 IRQ_TYPE_LEVEL_HIGH>;
			clocks = <&tegra_car TEGRA124_CLK_DPAUX>,
				 <&tegra_car TEGRA124_CLK_PLL_DP>;
			clock-names = "dpaux", "parent";
			resets = <&tegra_car 181>;
			reset-names = "dpaux";
			status = "disabled";
		};
	};

=======

		sor@0,54540000 {
			compatible = "nvidia,tegra124-sor";
			reg = <0x0 0x54540000 0x0 0x00040000>;
			interrupts = <GIC_SPI 76 IRQ_TYPE_LEVEL_HIGH>;
			clocks = <&tegra_car TEGRA124_CLK_SOR0>,
				 <&tegra_car TEGRA124_CLK_PLL_D_OUT0>,
				 <&tegra_car TEGRA124_CLK_PLL_DP>,
				 <&tegra_car TEGRA124_CLK_CLK_M>;
			clock-names = "sor", "parent", "dp", "safe";
			resets = <&tegra_car 182>;
			reset-names = "sor";
			status = "disabled";
		};

		dpaux@0,545c0000 {
			compatible = "nvidia,tegra124-dpaux";
			reg = <0x0 0x545c0000 0x0 0x00040000>;
			interrupts = <GIC_SPI 159 IRQ_TYPE_LEVEL_HIGH>;
			clocks = <&tegra_car TEGRA124_CLK_DPAUX>,
				 <&tegra_car TEGRA124_CLK_PLL_DP>;
			clock-names = "dpaux", "parent";
			resets = <&tegra_car 181>;
			reset-names = "dpaux";
			status = "disabled";
		};
	};

>>>>>>> f58b8487
	gic: interrupt-controller@0,50041000 {
		compatible = "arm,cortex-a15-gic";
		#interrupt-cells = <3>;
		interrupt-controller;
		reg = <0x0 0x50041000 0x0 0x1000>,
		      <0x0 0x50042000 0x0 0x1000>,
		      <0x0 0x50044000 0x0 0x2000>,
		      <0x0 0x50046000 0x0 0x2000>;
		interrupts = <GIC_PPI 9
			(GIC_CPU_MASK_SIMPLE(4) | IRQ_TYPE_LEVEL_HIGH)>;
	};

	timer@0,60005000 {
		compatible = "nvidia,tegra124-timer", "nvidia,tegra20-timer";
		reg = <0x0 0x60005000 0x0 0x400>;
		interrupts = <GIC_SPI 0 IRQ_TYPE_LEVEL_HIGH>,
			     <GIC_SPI 1 IRQ_TYPE_LEVEL_HIGH>,
			     <GIC_SPI 41 IRQ_TYPE_LEVEL_HIGH>,
			     <GIC_SPI 42 IRQ_TYPE_LEVEL_HIGH>,
			     <GIC_SPI 121 IRQ_TYPE_LEVEL_HIGH>,
			     <GIC_SPI 122 IRQ_TYPE_LEVEL_HIGH>;
		clocks = <&tegra_car TEGRA124_CLK_TIMER>;
	};

	tegra_car: clock@0,60006000 {
		compatible = "nvidia,tegra124-car";
		reg = <0x0 0x60006000 0x0 0x1000>;
		#clock-cells = <1>;
		#reset-cells = <1>;
	};

	gpio: gpio@0,6000d000 {
		compatible = "nvidia,tegra124-gpio", "nvidia,tegra30-gpio";
		reg = <0x0 0x6000d000 0x0 0x1000>;
		interrupts = <GIC_SPI 32 IRQ_TYPE_LEVEL_HIGH>,
			     <GIC_SPI 33 IRQ_TYPE_LEVEL_HIGH>,
			     <GIC_SPI 34 IRQ_TYPE_LEVEL_HIGH>,
			     <GIC_SPI 35 IRQ_TYPE_LEVEL_HIGH>,
			     <GIC_SPI 55 IRQ_TYPE_LEVEL_HIGH>,
			     <GIC_SPI 87 IRQ_TYPE_LEVEL_HIGH>,
			     <GIC_SPI 89 IRQ_TYPE_LEVEL_HIGH>,
			     <GIC_SPI 125 IRQ_TYPE_LEVEL_HIGH>;
		#gpio-cells = <2>;
		gpio-controller;
		#interrupt-cells = <2>;
		interrupt-controller;
	};

	apbdma: dma@0,60020000 {
		compatible = "nvidia,tegra124-apbdma", "nvidia,tegra148-apbdma";
		reg = <0x0 0x60020000 0x0 0x1400>;
		interrupts = <GIC_SPI 104 IRQ_TYPE_LEVEL_HIGH>,
			     <GIC_SPI 105 IRQ_TYPE_LEVEL_HIGH>,
			     <GIC_SPI 106 IRQ_TYPE_LEVEL_HIGH>,
			     <GIC_SPI 107 IRQ_TYPE_LEVEL_HIGH>,
			     <GIC_SPI 108 IRQ_TYPE_LEVEL_HIGH>,
			     <GIC_SPI 109 IRQ_TYPE_LEVEL_HIGH>,
			     <GIC_SPI 110 IRQ_TYPE_LEVEL_HIGH>,
			     <GIC_SPI 111 IRQ_TYPE_LEVEL_HIGH>,
			     <GIC_SPI 112 IRQ_TYPE_LEVEL_HIGH>,
			     <GIC_SPI 113 IRQ_TYPE_LEVEL_HIGH>,
			     <GIC_SPI 114 IRQ_TYPE_LEVEL_HIGH>,
			     <GIC_SPI 115 IRQ_TYPE_LEVEL_HIGH>,
			     <GIC_SPI 116 IRQ_TYPE_LEVEL_HIGH>,
			     <GIC_SPI 117 IRQ_TYPE_LEVEL_HIGH>,
			     <GIC_SPI 118 IRQ_TYPE_LEVEL_HIGH>,
			     <GIC_SPI 119 IRQ_TYPE_LEVEL_HIGH>,
			     <GIC_SPI 128 IRQ_TYPE_LEVEL_HIGH>,
			     <GIC_SPI 129 IRQ_TYPE_LEVEL_HIGH>,
			     <GIC_SPI 130 IRQ_TYPE_LEVEL_HIGH>,
			     <GIC_SPI 131 IRQ_TYPE_LEVEL_HIGH>,
			     <GIC_SPI 132 IRQ_TYPE_LEVEL_HIGH>,
			     <GIC_SPI 133 IRQ_TYPE_LEVEL_HIGH>,
			     <GIC_SPI 134 IRQ_TYPE_LEVEL_HIGH>,
			     <GIC_SPI 135 IRQ_TYPE_LEVEL_HIGH>,
			     <GIC_SPI 136 IRQ_TYPE_LEVEL_HIGH>,
			     <GIC_SPI 137 IRQ_TYPE_LEVEL_HIGH>,
			     <GIC_SPI 138 IRQ_TYPE_LEVEL_HIGH>,
			     <GIC_SPI 139 IRQ_TYPE_LEVEL_HIGH>,
			     <GIC_SPI 140 IRQ_TYPE_LEVEL_HIGH>,
			     <GIC_SPI 141 IRQ_TYPE_LEVEL_HIGH>,
			     <GIC_SPI 142 IRQ_TYPE_LEVEL_HIGH>,
			     <GIC_SPI 143 IRQ_TYPE_LEVEL_HIGH>;
		clocks = <&tegra_car TEGRA124_CLK_APBDMA>;
		resets = <&tegra_car 34>;
		reset-names = "dma";
		#dma-cells = <1>;
	};

	pinmux: pinmux@0,70000868 {
		compatible = "nvidia,tegra124-pinmux";
		reg = <0x0 0x70000868 0x0 0x164>, /* Pad control registers */
		      <0x0 0x70003000 0x0 0x434>; /* Mux registers */
	};

	/*
	 * There are two serial driver i.e. 8250 based simple serial
	 * driver and APB DMA based serial driver for higher baudrate
	 * and performace. To enable the 8250 based driver, the compatible
	 * is "nvidia,tegra124-uart", "nvidia,tegra20-uart" and to enable
	 * the APB DMA based serial driver, the comptible is
	 * "nvidia,tegra124-hsuart", "nvidia,tegra30-hsuart".
	 */
	serial@0,70006000 {
		compatible = "nvidia,tegra124-uart", "nvidia,tegra20-uart";
		reg = <0x0 0x70006000 0x0 0x40>;
		reg-shift = <2>;
		interrupts = <GIC_SPI 36 IRQ_TYPE_LEVEL_HIGH>;
		clocks = <&tegra_car TEGRA124_CLK_UARTA>;
		resets = <&tegra_car 6>;
		reset-names = "serial";
		dmas = <&apbdma 8>, <&apbdma 8>;
		dma-names = "rx", "tx";
		status = "disabled";
	};

	serial@0,70006040 {
		compatible = "nvidia,tegra124-uart", "nvidia,tegra20-uart";
		reg = <0x0 0x70006040 0x0 0x40>;
		reg-shift = <2>;
		interrupts = <GIC_SPI 37 IRQ_TYPE_LEVEL_HIGH>;
		clocks = <&tegra_car TEGRA124_CLK_UARTB>;
		resets = <&tegra_car 7>;
		reset-names = "serial";
		dmas = <&apbdma 9>, <&apbdma 9>;
		dma-names = "rx", "tx";
		status = "disabled";
	};

	serial@0,70006200 {
		compatible = "nvidia,tegra124-uart", "nvidia,tegra20-uart";
		reg = <0x0 0x70006200 0x0 0x40>;
		reg-shift = <2>;
		interrupts = <GIC_SPI 46 IRQ_TYPE_LEVEL_HIGH>;
		clocks = <&tegra_car TEGRA124_CLK_UARTC>;
		resets = <&tegra_car 55>;
		reset-names = "serial";
		dmas = <&apbdma 10>, <&apbdma 10>;
		dma-names = "rx", "tx";
		status = "disabled";
	};

	serial@0,70006300 {
		compatible = "nvidia,tegra124-uart", "nvidia,tegra20-uart";
		reg = <0x0 0x70006300 0x0 0x40>;
		reg-shift = <2>;
		interrupts = <GIC_SPI 90 IRQ_TYPE_LEVEL_HIGH>;
		clocks = <&tegra_car TEGRA124_CLK_UARTD>;
		resets = <&tegra_car 65>;
		reset-names = "serial";
		dmas = <&apbdma 19>, <&apbdma 19>;
		dma-names = "rx", "tx";
		status = "disabled";
	};

<<<<<<< HEAD
	serial@0,70006400 {
		compatible = "nvidia,tegra124-uart", "nvidia,tegra20-uart";
		reg = <0x0 0x70006400 0x0 0x40>;
		reg-shift = <2>;
		interrupts = <GIC_SPI 91 IRQ_TYPE_LEVEL_HIGH>;
		clocks = <&tegra_car TEGRA124_CLK_UARTE>;
		resets = <&tegra_car 66>;
		reset-names = "serial";
		dmas = <&apbdma 20>, <&apbdma 20>;
		dma-names = "rx", "tx";
		status = "disabled";
	};

=======
>>>>>>> f58b8487
	pwm@0,7000a000 {
		compatible = "nvidia,tegra124-pwm", "nvidia,tegra20-pwm";
		reg = <0x0 0x7000a000 0x0 0x100>;
		#pwm-cells = <2>;
		clocks = <&tegra_car TEGRA124_CLK_PWM>;
		resets = <&tegra_car 17>;
		reset-names = "pwm";
		status = "disabled";
	};

	i2c@0,7000c000 {
		compatible = "nvidia,tegra124-i2c", "nvidia,tegra114-i2c";
		reg = <0x0 0x7000c000 0x0 0x100>;
		interrupts = <GIC_SPI 38 IRQ_TYPE_LEVEL_HIGH>;
		#address-cells = <1>;
		#size-cells = <0>;
		clocks = <&tegra_car TEGRA124_CLK_I2C1>;
		clock-names = "div-clk";
		resets = <&tegra_car 12>;
		reset-names = "i2c";
		dmas = <&apbdma 21>, <&apbdma 21>;
		dma-names = "rx", "tx";
		status = "disabled";
	};

	i2c@0,7000c400 {
		compatible = "nvidia,tegra124-i2c", "nvidia,tegra114-i2c";
		reg = <0x0 0x7000c400 0x0 0x100>;
		interrupts = <GIC_SPI 84 IRQ_TYPE_LEVEL_HIGH>;
		#address-cells = <1>;
		#size-cells = <0>;
		clocks = <&tegra_car TEGRA124_CLK_I2C2>;
		clock-names = "div-clk";
		resets = <&tegra_car 54>;
		reset-names = "i2c";
		dmas = <&apbdma 22>, <&apbdma 22>;
		dma-names = "rx", "tx";
		status = "disabled";
	};

	i2c@0,7000c500 {
		compatible = "nvidia,tegra124-i2c", "nvidia,tegra114-i2c";
		reg = <0x0 0x7000c500 0x0 0x100>;
		interrupts = <GIC_SPI 92 IRQ_TYPE_LEVEL_HIGH>;
		#address-cells = <1>;
		#size-cells = <0>;
		clocks = <&tegra_car TEGRA124_CLK_I2C3>;
		clock-names = "div-clk";
		resets = <&tegra_car 67>;
		reset-names = "i2c";
		dmas = <&apbdma 23>, <&apbdma 23>;
		dma-names = "rx", "tx";
		status = "disabled";
	};

	i2c@0,7000c700 {
		compatible = "nvidia,tegra124-i2c", "nvidia,tegra114-i2c";
		reg = <0x0 0x7000c700 0x0 0x100>;
		interrupts = <GIC_SPI 120 IRQ_TYPE_LEVEL_HIGH>;
		#address-cells = <1>;
		#size-cells = <0>;
		clocks = <&tegra_car TEGRA124_CLK_I2C4>;
		clock-names = "div-clk";
		resets = <&tegra_car 103>;
		reset-names = "i2c";
		dmas = <&apbdma 26>, <&apbdma 26>;
		dma-names = "rx", "tx";
		status = "disabled";
	};

	i2c@0,7000d000 {
		compatible = "nvidia,tegra124-i2c", "nvidia,tegra114-i2c";
		reg = <0x0 0x7000d000 0x0 0x100>;
		interrupts = <GIC_SPI 53 IRQ_TYPE_LEVEL_HIGH>;
		#address-cells = <1>;
		#size-cells = <0>;
		clocks = <&tegra_car TEGRA124_CLK_I2C5>;
		clock-names = "div-clk";
		resets = <&tegra_car 47>;
		reset-names = "i2c";
		dmas = <&apbdma 24>, <&apbdma 24>;
		dma-names = "rx", "tx";
		status = "disabled";
	};

	i2c@0,7000d100 {
		compatible = "nvidia,tegra124-i2c", "nvidia,tegra114-i2c";
		reg = <0x0 0x7000d100 0x0 0x100>;
		interrupts = <GIC_SPI 63 IRQ_TYPE_LEVEL_HIGH>;
		#address-cells = <1>;
		#size-cells = <0>;
		clocks = <&tegra_car TEGRA124_CLK_I2C6>;
		clock-names = "div-clk";
		resets = <&tegra_car 166>;
		reset-names = "i2c";
		dmas = <&apbdma 30>, <&apbdma 30>;
		dma-names = "rx", "tx";
		status = "disabled";
	};

	spi@0,7000d400 {
		compatible = "nvidia,tegra124-spi", "nvidia,tegra114-spi";
		reg = <0x0 0x7000d400 0x0 0x200>;
		interrupts = <GIC_SPI 59 IRQ_TYPE_LEVEL_HIGH>;
		#address-cells = <1>;
		#size-cells = <0>;
		clocks = <&tegra_car TEGRA124_CLK_SBC1>;
		clock-names = "spi";
		resets = <&tegra_car 41>;
		reset-names = "spi";
		dmas = <&apbdma 15>, <&apbdma 15>;
		dma-names = "rx", "tx";
		status = "disabled";
	};

	spi@0,7000d600 {
		compatible = "nvidia,tegra124-spi", "nvidia,tegra114-spi";
		reg = <0x0 0x7000d600 0x0 0x200>;
		interrupts = <GIC_SPI 82 IRQ_TYPE_LEVEL_HIGH>;
		#address-cells = <1>;
		#size-cells = <0>;
		clocks = <&tegra_car TEGRA124_CLK_SBC2>;
		clock-names = "spi";
		resets = <&tegra_car 44>;
		reset-names = "spi";
		dmas = <&apbdma 16>, <&apbdma 16>;
		dma-names = "rx", "tx";
		status = "disabled";
	};

	spi@0,7000d800 {
		compatible = "nvidia,tegra124-spi", "nvidia,tegra114-spi";
		reg = <0x0 0x7000d800 0x0 0x200>;
		interrupts = <GIC_SPI 83 IRQ_TYPE_LEVEL_HIGH>;
		#address-cells = <1>;
		#size-cells = <0>;
		clocks = <&tegra_car TEGRA124_CLK_SBC3>;
		clock-names = "spi";
		resets = <&tegra_car 46>;
		reset-names = "spi";
		dmas = <&apbdma 17>, <&apbdma 17>;
		dma-names = "rx", "tx";
		status = "disabled";
	};

	spi@0,7000da00 {
		compatible = "nvidia,tegra124-spi", "nvidia,tegra114-spi";
		reg = <0x0 0x7000da00 0x0 0x200>;
		interrupts = <GIC_SPI 93 IRQ_TYPE_LEVEL_HIGH>;
		#address-cells = <1>;
		#size-cells = <0>;
		clocks = <&tegra_car TEGRA124_CLK_SBC4>;
		clock-names = "spi";
		resets = <&tegra_car 68>;
		reset-names = "spi";
		dmas = <&apbdma 18>, <&apbdma 18>;
		dma-names = "rx", "tx";
		status = "disabled";
	};

	spi@0,7000dc00 {
		compatible = "nvidia,tegra124-spi", "nvidia,tegra114-spi";
		reg = <0x0 0x7000dc00 0x0 0x200>;
		interrupts = <GIC_SPI 94 IRQ_TYPE_LEVEL_HIGH>;
		#address-cells = <1>;
		#size-cells = <0>;
		clocks = <&tegra_car TEGRA124_CLK_SBC5>;
		clock-names = "spi";
		resets = <&tegra_car 104>;
		reset-names = "spi";
		dmas = <&apbdma 27>, <&apbdma 27>;
		dma-names = "rx", "tx";
		status = "disabled";
	};

	spi@0,7000de00 {
		compatible = "nvidia,tegra124-spi", "nvidia,tegra114-spi";
		reg = <0x0 0x7000de00 0x0 0x200>;
		interrupts = <GIC_SPI 79 IRQ_TYPE_LEVEL_HIGH>;
		#address-cells = <1>;
		#size-cells = <0>;
		clocks = <&tegra_car TEGRA124_CLK_SBC6>;
		clock-names = "spi";
		resets = <&tegra_car 105>;
		reset-names = "spi";
		dmas = <&apbdma 28>, <&apbdma 28>;
		dma-names = "rx", "tx";
		status = "disabled";
	};

	rtc@0,7000e000 {
		compatible = "nvidia,tegra124-rtc", "nvidia,tegra20-rtc";
		reg = <0x0 0x7000e000 0x0 0x100>;
		interrupts = <GIC_SPI 2 IRQ_TYPE_LEVEL_HIGH>;
		clocks = <&tegra_car TEGRA124_CLK_RTC>;
	};

	pmc@0,7000e400 {
		compatible = "nvidia,tegra124-pmc";
		reg = <0x0 0x7000e400 0x0 0x400>;
		clocks = <&tegra_car TEGRA124_CLK_PCLK>, <&clk32k_in>;
		clock-names = "pclk", "clk32k_in";
	};

	sdhci@0,700b0000 {
		compatible = "nvidia,tegra124-sdhci";
		reg = <0x0 0x700b0000 0x0 0x200>;
		interrupts = <GIC_SPI 14 IRQ_TYPE_LEVEL_HIGH>;
		clocks = <&tegra_car TEGRA124_CLK_SDMMC1>;
		resets = <&tegra_car 14>;
		reset-names = "sdhci";
		status = "disabled";
	};

	sdhci@0,700b0200 {
		compatible = "nvidia,tegra124-sdhci";
		reg = <0x0 0x700b0200 0x0 0x200>;
		interrupts = <GIC_SPI 15 IRQ_TYPE_LEVEL_HIGH>;
		clocks = <&tegra_car TEGRA124_CLK_SDMMC2>;
		resets = <&tegra_car 9>;
		reset-names = "sdhci";
		status = "disabled";
	};

	sdhci@0,700b0400 {
		compatible = "nvidia,tegra124-sdhci";
		reg = <0x0 0x700b0400 0x0 0x200>;
		interrupts = <GIC_SPI 19 IRQ_TYPE_LEVEL_HIGH>;
		clocks = <&tegra_car TEGRA124_CLK_SDMMC3>;
		resets = <&tegra_car 69>;
		reset-names = "sdhci";
		status = "disabled";
	};

	sdhci@0,700b0600 {
		compatible = "nvidia,tegra124-sdhci";
		reg = <0x0 0x700b0600 0x0 0x200>;
		interrupts = <GIC_SPI 31 IRQ_TYPE_LEVEL_HIGH>;
		clocks = <&tegra_car TEGRA124_CLK_SDMMC4>;
		resets = <&tegra_car 15>;
		reset-names = "sdhci";
		status = "disabled";
	};

	ahub@0,70300000 {
		compatible = "nvidia,tegra124-ahub";
		reg = <0x0 0x70300000 0x0 0x200>,
		      <0x0 0x70300800 0x0 0x800>,
		      <0x0 0x70300200 0x0 0x600>;
		interrupts = <GIC_SPI 103 IRQ_TYPE_LEVEL_HIGH>;
		clocks = <&tegra_car TEGRA124_CLK_D_AUDIO>,
			 <&tegra_car TEGRA124_CLK_APBIF>;
		clock-names = "d_audio", "apbif";
		resets = <&tegra_car 106>, /* d_audio */
			 <&tegra_car 107>, /* apbif */
			 <&tegra_car 30>,  /* i2s0 */
			 <&tegra_car 11>,  /* i2s1 */
			 <&tegra_car 18>,  /* i2s2 */
			 <&tegra_car 101>, /* i2s3 */
			 <&tegra_car 102>, /* i2s4 */
			 <&tegra_car 108>, /* dam0 */
			 <&tegra_car 109>, /* dam1 */
			 <&tegra_car 110>, /* dam2 */
			 <&tegra_car 10>,  /* spdif */
			 <&tegra_car 153>, /* amx */
			 <&tegra_car 185>, /* amx1 */
			 <&tegra_car 154>, /* adx */
			 <&tegra_car 180>, /* adx1 */
			 <&tegra_car 186>, /* afc0 */
			 <&tegra_car 187>, /* afc1 */
			 <&tegra_car 188>, /* afc2 */
			 <&tegra_car 189>, /* afc3 */
			 <&tegra_car 190>, /* afc4 */
			 <&tegra_car 191>; /* afc5 */
		reset-names = "d_audio", "apbif", "i2s0", "i2s1", "i2s2",
			      "i2s3", "i2s4", "dam0", "dam1", "dam2",
			      "spdif", "amx", "amx1", "adx", "adx1",
			      "afc0", "afc1", "afc2", "afc3", "afc4", "afc5";
		dmas = <&apbdma 1>, <&apbdma 1>,
		       <&apbdma 2>, <&apbdma 2>,
		       <&apbdma 3>, <&apbdma 3>,
		       <&apbdma 4>, <&apbdma 4>,
		       <&apbdma 6>, <&apbdma 6>,
		       <&apbdma 7>, <&apbdma 7>,
		       <&apbdma 12>, <&apbdma 12>,
		       <&apbdma 13>, <&apbdma 13>,
		       <&apbdma 14>, <&apbdma 14>,
		       <&apbdma 29>, <&apbdma 29>;
		dma-names = "rx0", "tx0", "rx1", "tx1", "rx2", "tx2",
			    "rx3", "tx3", "rx4", "tx4", "rx5", "tx5",
			    "rx6", "tx6", "rx7", "tx7", "rx8", "tx8",
			    "rx9", "tx9";
		ranges;
		#address-cells = <2>;
		#size-cells = <2>;

		tegra_i2s0: i2s@0,70301000 {
			compatible = "nvidia,tegra124-i2s";
			reg = <0x0 0x70301000 0x0 0x100>;
			nvidia,ahub-cif-ids = <4 4>;
			clocks = <&tegra_car TEGRA124_CLK_I2S0>;
			resets = <&tegra_car 30>;
			reset-names = "i2s";
			status = "disabled";
		};

		tegra_i2s1: i2s@0,70301100 {
			compatible = "nvidia,tegra124-i2s";
			reg = <0x0 0x70301100 0x0 0x100>;
			nvidia,ahub-cif-ids = <5 5>;
			clocks = <&tegra_car TEGRA124_CLK_I2S1>;
			resets = <&tegra_car 11>;
			reset-names = "i2s";
			status = "disabled";
		};

		tegra_i2s2: i2s@0,70301200 {
			compatible = "nvidia,tegra124-i2s";
			reg = <0x0 0x70301200 0x0 0x100>;
			nvidia,ahub-cif-ids = <6 6>;
			clocks = <&tegra_car TEGRA124_CLK_I2S2>;
			resets = <&tegra_car 18>;
			reset-names = "i2s";
			status = "disabled";
		};

		tegra_i2s3: i2s@0,70301300 {
			compatible = "nvidia,tegra124-i2s";
			reg = <0x0 0x70301300 0x0 0x100>;
			nvidia,ahub-cif-ids = <7 7>;
			clocks = <&tegra_car TEGRA124_CLK_I2S3>;
			resets = <&tegra_car 101>;
			reset-names = "i2s";
			status = "disabled";
		};

		tegra_i2s4: i2s@0,70301400 {
			compatible = "nvidia,tegra124-i2s";
			reg = <0x0 0x70301400 0x0 0x100>;
			nvidia,ahub-cif-ids = <8 8>;
			clocks = <&tegra_car TEGRA124_CLK_I2S4>;
			resets = <&tegra_car 102>;
			reset-names = "i2s";
			status = "disabled";
		};
	};

	usb@0,7d000000 {
		compatible = "nvidia,tegra124-ehci", "nvidia,tegra30-ehci", "usb-ehci";
		reg = <0x0 0x7d000000 0x0 0x4000>;
		interrupts = <GIC_SPI 20 IRQ_TYPE_LEVEL_HIGH>;
		phy_type = "utmi";
		clocks = <&tegra_car TEGRA124_CLK_USBD>;
		resets = <&tegra_car 22>;
		reset-names = "usb";
		nvidia,phy = <&phy1>;
		status = "disabled";
	};

	phy1: usb-phy@0,7d000000 {
		compatible = "nvidia,tegra124-usb-phy", "nvidia,tegra30-usb-phy";
		reg = <0x0 0x7d000000 0x0 0x4000>,
		      <0x0 0x7d000000 0x0 0x4000>;
		phy_type = "utmi";
		clocks = <&tegra_car TEGRA124_CLK_USBD>,
			 <&tegra_car TEGRA124_CLK_PLL_U>,
			 <&tegra_car TEGRA124_CLK_USBD>;
		clock-names = "reg", "pll_u", "utmi-pads";
		nvidia,hssync-start-delay = <0>;
		nvidia,idle-wait-delay = <17>;
		nvidia,elastic-limit = <16>;
		nvidia,term-range-adj = <6>;
		nvidia,xcvr-setup = <9>;
		nvidia,xcvr-lsfslew = <0>;
		nvidia,xcvr-lsrslew = <3>;
		nvidia,hssquelch-level = <2>;
		nvidia,hsdiscon-level = <5>;
		nvidia,xcvr-hsslew = <12>;
		status = "disabled";
	};

	usb@0,7d004000 {
		compatible = "nvidia,tegra124-ehci", "nvidia,tegra30-ehci", "usb-ehci";
		reg = <0x0 0x7d004000 0x0 0x4000>;
		interrupts = <GIC_SPI 21 IRQ_TYPE_LEVEL_HIGH>;
		phy_type = "utmi";
		clocks = <&tegra_car TEGRA124_CLK_USB2>;
		resets = <&tegra_car 58>;
		reset-names = "usb";
		nvidia,phy = <&phy2>;
		status = "disabled";
	};

	phy2: usb-phy@0,7d004000 {
		compatible = "nvidia,tegra124-usb-phy", "nvidia,tegra30-usb-phy";
		reg = <0x0 0x7d004000 0x0 0x4000>,
		      <0x0 0x7d000000 0x0 0x4000>;
		phy_type = "utmi";
		clocks = <&tegra_car TEGRA124_CLK_USB2>,
			 <&tegra_car TEGRA124_CLK_PLL_U>,
			 <&tegra_car TEGRA124_CLK_USBD>;
		clock-names = "reg", "pll_u", "utmi-pads";
		nvidia,hssync-start-delay = <0>;
		nvidia,idle-wait-delay = <17>;
		nvidia,elastic-limit = <16>;
		nvidia,term-range-adj = <6>;
		nvidia,xcvr-setup = <9>;
		nvidia,xcvr-lsfslew = <0>;
		nvidia,xcvr-lsrslew = <3>;
		nvidia,hssquelch-level = <2>;
		nvidia,hsdiscon-level = <5>;
		nvidia,xcvr-hsslew = <12>;
		status = "disabled";
	};

	usb@0,7d008000 {
		compatible = "nvidia,tegra124-ehci", "nvidia,tegra30-ehci", "usb-ehci";
		reg = <0x0 0x7d008000 0x0 0x4000>;
		interrupts = <GIC_SPI 97 IRQ_TYPE_LEVEL_HIGH>;
		phy_type = "utmi";
		clocks = <&tegra_car TEGRA124_CLK_USB3>;
		resets = <&tegra_car 59>;
		reset-names = "usb";
		nvidia,phy = <&phy3>;
		status = "disabled";
	};

	phy3: usb-phy@0,7d008000 {
		compatible = "nvidia,tegra124-usb-phy", "nvidia,tegra30-usb-phy";
		reg = <0x0 0x7d008000 0x0 0x4000>,
		      <0x0 0x7d000000 0x0 0x4000>;
		phy_type = "utmi";
		clocks = <&tegra_car TEGRA124_CLK_USB3>,
			 <&tegra_car TEGRA124_CLK_PLL_U>,
			 <&tegra_car TEGRA124_CLK_USBD>;
		clock-names = "reg", "pll_u", "utmi-pads";
		nvidia,hssync-start-delay = <0>;
		nvidia,idle-wait-delay = <17>;
		nvidia,elastic-limit = <16>;
		nvidia,term-range-adj = <6>;
		nvidia,xcvr-setup = <9>;
		nvidia,xcvr-lsfslew = <0>;
		nvidia,xcvr-lsrslew = <3>;
		nvidia,hssquelch-level = <2>;
		nvidia,hsdiscon-level = <5>;
		nvidia,xcvr-hsslew = <12>;
		status = "disabled";
	};

	cpus {
		#address-cells = <1>;
		#size-cells = <0>;

		cpu@0 {
			device_type = "cpu";
			compatible = "arm,cortex-a15";
			reg = <0>;
		};

		cpu@1 {
			device_type = "cpu";
			compatible = "arm,cortex-a15";
			reg = <1>;
		};

		cpu@2 {
			device_type = "cpu";
			compatible = "arm,cortex-a15";
			reg = <2>;
		};

		cpu@3 {
			device_type = "cpu";
			compatible = "arm,cortex-a15";
			reg = <3>;
		};
	};

	timer {
		compatible = "arm,armv7-timer";
		interrupts = <GIC_PPI 13
				(GIC_CPU_MASK_SIMPLE(4) | IRQ_TYPE_LEVEL_LOW)>,
			     <GIC_PPI 14
				(GIC_CPU_MASK_SIMPLE(4) | IRQ_TYPE_LEVEL_LOW)>,
			     <GIC_PPI 11
				(GIC_CPU_MASK_SIMPLE(4) | IRQ_TYPE_LEVEL_LOW)>,
			     <GIC_PPI 10
				(GIC_CPU_MASK_SIMPLE(4) | IRQ_TYPE_LEVEL_LOW)>;
	};
};<|MERGE_RESOLUTION|>--- conflicted
+++ resolved
@@ -50,7 +50,6 @@
 
 			nvidia,head = <1>;
 		};
-<<<<<<< HEAD
 
 		sor@0,54540000 {
 			compatible = "nvidia,tegra124-sor";
@@ -79,36 +78,6 @@
 		};
 	};
 
-=======
-
-		sor@0,54540000 {
-			compatible = "nvidia,tegra124-sor";
-			reg = <0x0 0x54540000 0x0 0x00040000>;
-			interrupts = <GIC_SPI 76 IRQ_TYPE_LEVEL_HIGH>;
-			clocks = <&tegra_car TEGRA124_CLK_SOR0>,
-				 <&tegra_car TEGRA124_CLK_PLL_D_OUT0>,
-				 <&tegra_car TEGRA124_CLK_PLL_DP>,
-				 <&tegra_car TEGRA124_CLK_CLK_M>;
-			clock-names = "sor", "parent", "dp", "safe";
-			resets = <&tegra_car 182>;
-			reset-names = "sor";
-			status = "disabled";
-		};
-
-		dpaux@0,545c0000 {
-			compatible = "nvidia,tegra124-dpaux";
-			reg = <0x0 0x545c0000 0x0 0x00040000>;
-			interrupts = <GIC_SPI 159 IRQ_TYPE_LEVEL_HIGH>;
-			clocks = <&tegra_car TEGRA124_CLK_DPAUX>,
-				 <&tegra_car TEGRA124_CLK_PLL_DP>;
-			clock-names = "dpaux", "parent";
-			resets = <&tegra_car 181>;
-			reset-names = "dpaux";
-			status = "disabled";
-		};
-	};
-
->>>>>>> f58b8487
 	gic: interrupt-controller@0,50041000 {
 		compatible = "arm,cortex-a15-gic";
 		#interrupt-cells = <3>;
@@ -264,22 +233,6 @@
 		status = "disabled";
 	};
 
-<<<<<<< HEAD
-	serial@0,70006400 {
-		compatible = "nvidia,tegra124-uart", "nvidia,tegra20-uart";
-		reg = <0x0 0x70006400 0x0 0x40>;
-		reg-shift = <2>;
-		interrupts = <GIC_SPI 91 IRQ_TYPE_LEVEL_HIGH>;
-		clocks = <&tegra_car TEGRA124_CLK_UARTE>;
-		resets = <&tegra_car 66>;
-		reset-names = "serial";
-		dmas = <&apbdma 20>, <&apbdma 20>;
-		dma-names = "rx", "tx";
-		status = "disabled";
-	};
-
-=======
->>>>>>> f58b8487
 	pwm@0,7000a000 {
 		compatible = "nvidia,tegra124-pwm", "nvidia,tegra20-pwm";
 		reg = <0x0 0x7000a000 0x0 0x100>;
