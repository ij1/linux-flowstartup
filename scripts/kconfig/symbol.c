--- conflicted
+++ resolved
@@ -937,11 +937,8 @@
 		sym = stack->sym;
 		next_sym = stack->next ? stack->next->sym : last_sym;
 		prop = stack->prop;
-<<<<<<< HEAD
-=======
 		if (prop == NULL)
 			prop = stack->sym->prop;
->>>>>>> 053d8f66
 
 		/* for choice values find the menu entry (used below) */
 		if (sym_is_choice(sym) || sym_is_choice_value(sym)) {
