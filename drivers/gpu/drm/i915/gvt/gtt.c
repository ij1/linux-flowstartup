/*
 * GTT virtualization
 *
 * Copyright(c) 2011-2016 Intel Corporation. All rights reserved.
 *
 * Permission is hereby granted, free of charge, to any person obtaining a
 * copy of this software and associated documentation files (the "Software"),
 * to deal in the Software without restriction, including without limitation
 * the rights to use, copy, modify, merge, publish, distribute, sublicense,
 * and/or sell copies of the Software, and to permit persons to whom the
 * Software is furnished to do so, subject to the following conditions:
 *
 * The above copyright notice and this permission notice (including the next
 * paragraph) shall be included in all copies or substantial portions of the
 * Software.
 *
 * THE SOFTWARE IS PROVIDED "AS IS", WITHOUT WARRANTY OF ANY KIND, EXPRESS OR
 * IMPLIED, INCLUDING BUT NOT LIMITED TO THE WARRANTIES OF MERCHANTABILITY,
 * FITNESS FOR A PARTICULAR PURPOSE AND NONINFRINGEMENT.  IN NO EVENT SHALL
 * THE AUTHORS OR COPYRIGHT HOLDERS BE LIABLE FOR ANY CLAIM, DAMAGES OR OTHER
 * LIABILITY, WHETHER IN AN ACTION OF CONTRACT, TORT OR OTHERWISE, ARISING FROM,
 * OUT OF OR IN CONNECTION WITH THE SOFTWARE OR THE USE OR OTHER DEALINGS IN THE
 * SOFTWARE.
 *
 * Authors:
 *    Zhi Wang <zhi.a.wang@intel.com>
 *    Zhenyu Wang <zhenyuw@linux.intel.com>
 *    Xiao Zheng <xiao.zheng@intel.com>
 *
 * Contributors:
 *    Min He <min.he@intel.com>
 *    Bing Niu <bing.niu@intel.com>
 *
 */

#include "i915_drv.h"
#include "gvt.h"
#include "i915_pvinfo.h"
#include "trace.h"

#if defined(VERBOSE_DEBUG)
#define gvt_vdbg_mm(fmt, args...) gvt_dbg_mm(fmt, ##args)
#else
#define gvt_vdbg_mm(fmt, args...)
#endif

static bool enable_out_of_sync = false;
static int preallocated_oos_pages = 8192;

/*
 * validate a gm address and related range size,
 * translate it to host gm address
 */
bool intel_gvt_ggtt_validate_range(struct intel_vgpu *vgpu, u64 addr, u32 size)
{
	if ((!vgpu_gmadr_is_valid(vgpu, addr)) || (size
			&& !vgpu_gmadr_is_valid(vgpu, addr + size - 1))) {
		gvt_vgpu_err("invalid range gmadr 0x%llx size 0x%x\n",
				addr, size);
		return false;
	}
	return true;
}

/* translate a guest gmadr to host gmadr */
int intel_gvt_ggtt_gmadr_g2h(struct intel_vgpu *vgpu, u64 g_addr, u64 *h_addr)
{
	if (WARN(!vgpu_gmadr_is_valid(vgpu, g_addr),
		 "invalid guest gmadr %llx\n", g_addr))
		return -EACCES;

	if (vgpu_gmadr_is_aperture(vgpu, g_addr))
		*h_addr = vgpu_aperture_gmadr_base(vgpu)
			  + (g_addr - vgpu_aperture_offset(vgpu));
	else
		*h_addr = vgpu_hidden_gmadr_base(vgpu)
			  + (g_addr - vgpu_hidden_offset(vgpu));
	return 0;
}

/* translate a host gmadr to guest gmadr */
int intel_gvt_ggtt_gmadr_h2g(struct intel_vgpu *vgpu, u64 h_addr, u64 *g_addr)
{
	if (WARN(!gvt_gmadr_is_valid(vgpu->gvt, h_addr),
		 "invalid host gmadr %llx\n", h_addr))
		return -EACCES;

	if (gvt_gmadr_is_aperture(vgpu->gvt, h_addr))
		*g_addr = vgpu_aperture_gmadr_base(vgpu)
			+ (h_addr - gvt_aperture_gmadr_base(vgpu->gvt));
	else
		*g_addr = vgpu_hidden_gmadr_base(vgpu)
			+ (h_addr - gvt_hidden_gmadr_base(vgpu->gvt));
	return 0;
}

int intel_gvt_ggtt_index_g2h(struct intel_vgpu *vgpu, unsigned long g_index,
			     unsigned long *h_index)
{
	u64 h_addr;
	int ret;

	ret = intel_gvt_ggtt_gmadr_g2h(vgpu, g_index << I915_GTT_PAGE_SHIFT,
				       &h_addr);
	if (ret)
		return ret;

	*h_index = h_addr >> I915_GTT_PAGE_SHIFT;
	return 0;
}

int intel_gvt_ggtt_h2g_index(struct intel_vgpu *vgpu, unsigned long h_index,
			     unsigned long *g_index)
{
	u64 g_addr;
	int ret;

	ret = intel_gvt_ggtt_gmadr_h2g(vgpu, h_index << I915_GTT_PAGE_SHIFT,
				       &g_addr);
	if (ret)
		return ret;

	*g_index = g_addr >> I915_GTT_PAGE_SHIFT;
	return 0;
}

#define gtt_type_is_entry(type) \
	(type > GTT_TYPE_INVALID && type < GTT_TYPE_PPGTT_ENTRY \
	 && type != GTT_TYPE_PPGTT_PTE_ENTRY \
	 && type != GTT_TYPE_PPGTT_ROOT_ENTRY)

#define gtt_type_is_pt(type) \
	(type >= GTT_TYPE_PPGTT_PTE_PT && type < GTT_TYPE_MAX)

#define gtt_type_is_pte_pt(type) \
	(type == GTT_TYPE_PPGTT_PTE_PT)

#define gtt_type_is_root_pointer(type) \
	(gtt_type_is_entry(type) && type > GTT_TYPE_PPGTT_ROOT_ENTRY)

#define gtt_init_entry(e, t, p, v) do { \
	(e)->type = t; \
	(e)->pdev = p; \
	memcpy(&(e)->val64, &v, sizeof(v)); \
} while (0)

/*
 * Mappings between GTT_TYPE* enumerations.
 * Following information can be found according to the given type:
 * - type of next level page table
 * - type of entry inside this level page table
 * - type of entry with PSE set
 *
 * If the given type doesn't have such a kind of information,
 * e.g. give a l4 root entry type, then request to get its PSE type,
 * give a PTE page table type, then request to get its next level page
 * table type, as we know l4 root entry doesn't have a PSE bit,
 * and a PTE page table doesn't have a next level page table type,
 * GTT_TYPE_INVALID will be returned. This is useful when traversing a
 * page table.
 */

struct gtt_type_table_entry {
	int entry_type;
	int pt_type;
	int next_pt_type;
	int pse_entry_type;
};

#define GTT_TYPE_TABLE_ENTRY(type, e_type, cpt_type, npt_type, pse_type) \
	[type] = { \
		.entry_type = e_type, \
		.pt_type = cpt_type, \
		.next_pt_type = npt_type, \
		.pse_entry_type = pse_type, \
	}

static struct gtt_type_table_entry gtt_type_table[] = {
	GTT_TYPE_TABLE_ENTRY(GTT_TYPE_PPGTT_ROOT_L4_ENTRY,
			GTT_TYPE_PPGTT_ROOT_L4_ENTRY,
			GTT_TYPE_INVALID,
			GTT_TYPE_PPGTT_PML4_PT,
			GTT_TYPE_INVALID),
	GTT_TYPE_TABLE_ENTRY(GTT_TYPE_PPGTT_PML4_PT,
			GTT_TYPE_PPGTT_PML4_ENTRY,
			GTT_TYPE_PPGTT_PML4_PT,
			GTT_TYPE_PPGTT_PDP_PT,
			GTT_TYPE_INVALID),
	GTT_TYPE_TABLE_ENTRY(GTT_TYPE_PPGTT_PML4_ENTRY,
			GTT_TYPE_PPGTT_PML4_ENTRY,
			GTT_TYPE_PPGTT_PML4_PT,
			GTT_TYPE_PPGTT_PDP_PT,
			GTT_TYPE_INVALID),
	GTT_TYPE_TABLE_ENTRY(GTT_TYPE_PPGTT_PDP_PT,
			GTT_TYPE_PPGTT_PDP_ENTRY,
			GTT_TYPE_PPGTT_PDP_PT,
			GTT_TYPE_PPGTT_PDE_PT,
			GTT_TYPE_PPGTT_PTE_1G_ENTRY),
	GTT_TYPE_TABLE_ENTRY(GTT_TYPE_PPGTT_ROOT_L3_ENTRY,
			GTT_TYPE_PPGTT_ROOT_L3_ENTRY,
			GTT_TYPE_INVALID,
			GTT_TYPE_PPGTT_PDE_PT,
			GTT_TYPE_PPGTT_PTE_1G_ENTRY),
	GTT_TYPE_TABLE_ENTRY(GTT_TYPE_PPGTT_PDP_ENTRY,
			GTT_TYPE_PPGTT_PDP_ENTRY,
			GTT_TYPE_PPGTT_PDP_PT,
			GTT_TYPE_PPGTT_PDE_PT,
			GTT_TYPE_PPGTT_PTE_1G_ENTRY),
	GTT_TYPE_TABLE_ENTRY(GTT_TYPE_PPGTT_PDE_PT,
			GTT_TYPE_PPGTT_PDE_ENTRY,
			GTT_TYPE_PPGTT_PDE_PT,
			GTT_TYPE_PPGTT_PTE_PT,
			GTT_TYPE_PPGTT_PTE_2M_ENTRY),
	GTT_TYPE_TABLE_ENTRY(GTT_TYPE_PPGTT_PDE_ENTRY,
			GTT_TYPE_PPGTT_PDE_ENTRY,
			GTT_TYPE_PPGTT_PDE_PT,
			GTT_TYPE_PPGTT_PTE_PT,
			GTT_TYPE_PPGTT_PTE_2M_ENTRY),
	/* We take IPS bit as 'PSE' for PTE level. */
	GTT_TYPE_TABLE_ENTRY(GTT_TYPE_PPGTT_PTE_PT,
			GTT_TYPE_PPGTT_PTE_4K_ENTRY,
			GTT_TYPE_PPGTT_PTE_PT,
			GTT_TYPE_INVALID,
			GTT_TYPE_PPGTT_PTE_64K_ENTRY),
	GTT_TYPE_TABLE_ENTRY(GTT_TYPE_PPGTT_PTE_4K_ENTRY,
			GTT_TYPE_PPGTT_PTE_4K_ENTRY,
			GTT_TYPE_PPGTT_PTE_PT,
			GTT_TYPE_INVALID,
			GTT_TYPE_PPGTT_PTE_64K_ENTRY),
	GTT_TYPE_TABLE_ENTRY(GTT_TYPE_PPGTT_PTE_64K_ENTRY,
			GTT_TYPE_PPGTT_PTE_4K_ENTRY,
			GTT_TYPE_PPGTT_PTE_PT,
			GTT_TYPE_INVALID,
			GTT_TYPE_PPGTT_PTE_64K_ENTRY),
	GTT_TYPE_TABLE_ENTRY(GTT_TYPE_PPGTT_PTE_2M_ENTRY,
			GTT_TYPE_PPGTT_PDE_ENTRY,
			GTT_TYPE_PPGTT_PDE_PT,
			GTT_TYPE_INVALID,
			GTT_TYPE_PPGTT_PTE_2M_ENTRY),
	GTT_TYPE_TABLE_ENTRY(GTT_TYPE_PPGTT_PTE_1G_ENTRY,
			GTT_TYPE_PPGTT_PDP_ENTRY,
			GTT_TYPE_PPGTT_PDP_PT,
			GTT_TYPE_INVALID,
			GTT_TYPE_PPGTT_PTE_1G_ENTRY),
	GTT_TYPE_TABLE_ENTRY(GTT_TYPE_GGTT_PTE,
			GTT_TYPE_GGTT_PTE,
			GTT_TYPE_INVALID,
			GTT_TYPE_INVALID,
			GTT_TYPE_INVALID),
};

static inline int get_next_pt_type(int type)
{
	return gtt_type_table[type].next_pt_type;
}

static inline int get_pt_type(int type)
{
	return gtt_type_table[type].pt_type;
}

static inline int get_entry_type(int type)
{
	return gtt_type_table[type].entry_type;
}

static inline int get_pse_type(int type)
{
	return gtt_type_table[type].pse_entry_type;
}

static u64 read_pte64(struct drm_i915_private *dev_priv, unsigned long index)
{
	void __iomem *addr = (gen8_pte_t __iomem *)dev_priv->ggtt.gsm + index;

	return readq(addr);
}

static void ggtt_invalidate(struct drm_i915_private *dev_priv)
{
	mmio_hw_access_pre(dev_priv);
	I915_WRITE(GFX_FLSH_CNTL_GEN6, GFX_FLSH_CNTL_EN);
	mmio_hw_access_post(dev_priv);
}

static void write_pte64(struct drm_i915_private *dev_priv,
		unsigned long index, u64 pte)
{
	void __iomem *addr = (gen8_pte_t __iomem *)dev_priv->ggtt.gsm + index;

	writeq(pte, addr);
}

static inline int gtt_get_entry64(void *pt,
		struct intel_gvt_gtt_entry *e,
		unsigned long index, bool hypervisor_access, unsigned long gpa,
		struct intel_vgpu *vgpu)
{
	const struct intel_gvt_device_info *info = &vgpu->gvt->device_info;
	int ret;

	if (WARN_ON(info->gtt_entry_size != 8))
		return -EINVAL;

	if (hypervisor_access) {
		ret = intel_gvt_hypervisor_read_gpa(vgpu, gpa +
				(index << info->gtt_entry_size_shift),
				&e->val64, 8);
		if (WARN_ON(ret))
			return ret;
	} else if (!pt) {
		e->val64 = read_pte64(vgpu->gvt->dev_priv, index);
	} else {
		e->val64 = *((u64 *)pt + index);
	}
	return 0;
}

static inline int gtt_set_entry64(void *pt,
		struct intel_gvt_gtt_entry *e,
		unsigned long index, bool hypervisor_access, unsigned long gpa,
		struct intel_vgpu *vgpu)
{
	const struct intel_gvt_device_info *info = &vgpu->gvt->device_info;
	int ret;

	if (WARN_ON(info->gtt_entry_size != 8))
		return -EINVAL;

	if (hypervisor_access) {
		ret = intel_gvt_hypervisor_write_gpa(vgpu, gpa +
				(index << info->gtt_entry_size_shift),
				&e->val64, 8);
		if (WARN_ON(ret))
			return ret;
	} else if (!pt) {
		write_pte64(vgpu->gvt->dev_priv, index, e->val64);
	} else {
		*((u64 *)pt + index) = e->val64;
	}
	return 0;
}

#define GTT_HAW 46

#define ADDR_1G_MASK	GENMASK_ULL(GTT_HAW - 1, 30)
#define ADDR_2M_MASK	GENMASK_ULL(GTT_HAW - 1, 21)
#define ADDR_64K_MASK	GENMASK_ULL(GTT_HAW - 1, 16)
#define ADDR_4K_MASK	GENMASK_ULL(GTT_HAW - 1, 12)

#define GTT_SPTE_FLAG_MASK GENMASK_ULL(62, 52)
#define GTT_SPTE_FLAG_64K_SPLITED BIT(52) /* splited 64K gtt entry */

#define GTT_64K_PTE_STRIDE 16

static unsigned long gen8_gtt_get_pfn(struct intel_gvt_gtt_entry *e)
{
	unsigned long pfn;

	if (e->type == GTT_TYPE_PPGTT_PTE_1G_ENTRY)
		pfn = (e->val64 & ADDR_1G_MASK) >> PAGE_SHIFT;
	else if (e->type == GTT_TYPE_PPGTT_PTE_2M_ENTRY)
		pfn = (e->val64 & ADDR_2M_MASK) >> PAGE_SHIFT;
	else if (e->type == GTT_TYPE_PPGTT_PTE_64K_ENTRY)
		pfn = (e->val64 & ADDR_64K_MASK) >> PAGE_SHIFT;
	else
		pfn = (e->val64 & ADDR_4K_MASK) >> PAGE_SHIFT;
	return pfn;
}

static void gen8_gtt_set_pfn(struct intel_gvt_gtt_entry *e, unsigned long pfn)
{
	if (e->type == GTT_TYPE_PPGTT_PTE_1G_ENTRY) {
		e->val64 &= ~ADDR_1G_MASK;
		pfn &= (ADDR_1G_MASK >> PAGE_SHIFT);
	} else if (e->type == GTT_TYPE_PPGTT_PTE_2M_ENTRY) {
		e->val64 &= ~ADDR_2M_MASK;
		pfn &= (ADDR_2M_MASK >> PAGE_SHIFT);
	} else if (e->type == GTT_TYPE_PPGTT_PTE_64K_ENTRY) {
		e->val64 &= ~ADDR_64K_MASK;
		pfn &= (ADDR_64K_MASK >> PAGE_SHIFT);
	} else {
		e->val64 &= ~ADDR_4K_MASK;
		pfn &= (ADDR_4K_MASK >> PAGE_SHIFT);
	}

	e->val64 |= (pfn << PAGE_SHIFT);
}

static bool gen8_gtt_test_pse(struct intel_gvt_gtt_entry *e)
{
	return !!(e->val64 & _PAGE_PSE);
}

static void gen8_gtt_clear_pse(struct intel_gvt_gtt_entry *e)
{
	if (gen8_gtt_test_pse(e)) {
		switch (e->type) {
		case GTT_TYPE_PPGTT_PTE_2M_ENTRY:
			e->val64 &= ~_PAGE_PSE;
			e->type = GTT_TYPE_PPGTT_PDE_ENTRY;
			break;
		case GTT_TYPE_PPGTT_PTE_1G_ENTRY:
			e->type = GTT_TYPE_PPGTT_PDP_ENTRY;
			e->val64 &= ~_PAGE_PSE;
			break;
		default:
			WARN_ON(1);
		}
	}
}

static bool gen8_gtt_test_ips(struct intel_gvt_gtt_entry *e)
{
	if (GEM_WARN_ON(e->type != GTT_TYPE_PPGTT_PDE_ENTRY))
		return false;

	return !!(e->val64 & GEN8_PDE_IPS_64K);
}

static void gen8_gtt_clear_ips(struct intel_gvt_gtt_entry *e)
{
	if (GEM_WARN_ON(e->type != GTT_TYPE_PPGTT_PDE_ENTRY))
		return;

	e->val64 &= ~GEN8_PDE_IPS_64K;
}

static bool gen8_gtt_test_present(struct intel_gvt_gtt_entry *e)
{
	/*
	 * i915 writes PDP root pointer registers without present bit,
	 * it also works, so we need to treat root pointer entry
	 * specifically.
	 */
	if (e->type == GTT_TYPE_PPGTT_ROOT_L3_ENTRY
			|| e->type == GTT_TYPE_PPGTT_ROOT_L4_ENTRY)
		return (e->val64 != 0);
	else
		return (e->val64 & _PAGE_PRESENT);
}

static void gtt_entry_clear_present(struct intel_gvt_gtt_entry *e)
{
	e->val64 &= ~_PAGE_PRESENT;
}

static void gtt_entry_set_present(struct intel_gvt_gtt_entry *e)
{
	e->val64 |= _PAGE_PRESENT;
}

static bool gen8_gtt_test_64k_splited(struct intel_gvt_gtt_entry *e)
{
	return !!(e->val64 & GTT_SPTE_FLAG_64K_SPLITED);
}

static void gen8_gtt_set_64k_splited(struct intel_gvt_gtt_entry *e)
{
	e->val64 |= GTT_SPTE_FLAG_64K_SPLITED;
}

static void gen8_gtt_clear_64k_splited(struct intel_gvt_gtt_entry *e)
{
	e->val64 &= ~GTT_SPTE_FLAG_64K_SPLITED;
}

/*
 * Per-platform GMA routines.
 */
static unsigned long gma_to_ggtt_pte_index(unsigned long gma)
{
	unsigned long x = (gma >> I915_GTT_PAGE_SHIFT);

	trace_gma_index(__func__, gma, x);
	return x;
}

#define DEFINE_PPGTT_GMA_TO_INDEX(prefix, ename, exp) \
static unsigned long prefix##_gma_to_##ename##_index(unsigned long gma) \
{ \
	unsigned long x = (exp); \
	trace_gma_index(__func__, gma, x); \
	return x; \
}

DEFINE_PPGTT_GMA_TO_INDEX(gen8, pte, (gma >> 12 & 0x1ff));
DEFINE_PPGTT_GMA_TO_INDEX(gen8, pde, (gma >> 21 & 0x1ff));
DEFINE_PPGTT_GMA_TO_INDEX(gen8, l3_pdp, (gma >> 30 & 0x3));
DEFINE_PPGTT_GMA_TO_INDEX(gen8, l4_pdp, (gma >> 30 & 0x1ff));
DEFINE_PPGTT_GMA_TO_INDEX(gen8, pml4, (gma >> 39 & 0x1ff));

static struct intel_gvt_gtt_pte_ops gen8_gtt_pte_ops = {
	.get_entry = gtt_get_entry64,
	.set_entry = gtt_set_entry64,
	.clear_present = gtt_entry_clear_present,
	.set_present = gtt_entry_set_present,
	.test_present = gen8_gtt_test_present,
	.test_pse = gen8_gtt_test_pse,
	.clear_pse = gen8_gtt_clear_pse,
	.clear_ips = gen8_gtt_clear_ips,
	.test_ips = gen8_gtt_test_ips,
	.clear_64k_splited = gen8_gtt_clear_64k_splited,
	.set_64k_splited = gen8_gtt_set_64k_splited,
	.test_64k_splited = gen8_gtt_test_64k_splited,
	.get_pfn = gen8_gtt_get_pfn,
	.set_pfn = gen8_gtt_set_pfn,
};

static struct intel_gvt_gtt_gma_ops gen8_gtt_gma_ops = {
	.gma_to_ggtt_pte_index = gma_to_ggtt_pte_index,
	.gma_to_pte_index = gen8_gma_to_pte_index,
	.gma_to_pde_index = gen8_gma_to_pde_index,
	.gma_to_l3_pdp_index = gen8_gma_to_l3_pdp_index,
	.gma_to_l4_pdp_index = gen8_gma_to_l4_pdp_index,
	.gma_to_pml4_index = gen8_gma_to_pml4_index,
};

/* Update entry type per pse and ips bit. */
static void update_entry_type_for_real(struct intel_gvt_gtt_pte_ops *pte_ops,
	struct intel_gvt_gtt_entry *entry, bool ips)
{
	switch (entry->type) {
	case GTT_TYPE_PPGTT_PDE_ENTRY:
	case GTT_TYPE_PPGTT_PDP_ENTRY:
		if (pte_ops->test_pse(entry))
			entry->type = get_pse_type(entry->type);
		break;
	case GTT_TYPE_PPGTT_PTE_4K_ENTRY:
		if (ips)
			entry->type = get_pse_type(entry->type);
		break;
	default:
		GEM_BUG_ON(!gtt_type_is_entry(entry->type));
	}

	GEM_BUG_ON(entry->type == GTT_TYPE_INVALID);
}

/*
 * MM helpers.
 */
static void _ppgtt_get_root_entry(struct intel_vgpu_mm *mm,
		struct intel_gvt_gtt_entry *entry, unsigned long index,
		bool guest)
{
	struct intel_gvt_gtt_pte_ops *pte_ops = mm->vgpu->gvt->gtt.pte_ops;

	GEM_BUG_ON(mm->type != INTEL_GVT_MM_PPGTT);

	entry->type = mm->ppgtt_mm.root_entry_type;
	pte_ops->get_entry(guest ? mm->ppgtt_mm.guest_pdps :
			   mm->ppgtt_mm.shadow_pdps,
			   entry, index, false, 0, mm->vgpu);
	update_entry_type_for_real(pte_ops, entry, false);
}

static inline void ppgtt_get_guest_root_entry(struct intel_vgpu_mm *mm,
		struct intel_gvt_gtt_entry *entry, unsigned long index)
{
	_ppgtt_get_root_entry(mm, entry, index, true);
}

static inline void ppgtt_get_shadow_root_entry(struct intel_vgpu_mm *mm,
		struct intel_gvt_gtt_entry *entry, unsigned long index)
{
	_ppgtt_get_root_entry(mm, entry, index, false);
}

static void _ppgtt_set_root_entry(struct intel_vgpu_mm *mm,
		struct intel_gvt_gtt_entry *entry, unsigned long index,
		bool guest)
{
	struct intel_gvt_gtt_pte_ops *pte_ops = mm->vgpu->gvt->gtt.pte_ops;

	pte_ops->set_entry(guest ? mm->ppgtt_mm.guest_pdps :
			   mm->ppgtt_mm.shadow_pdps,
			   entry, index, false, 0, mm->vgpu);
}

static inline void ppgtt_set_guest_root_entry(struct intel_vgpu_mm *mm,
		struct intel_gvt_gtt_entry *entry, unsigned long index)
{
	_ppgtt_set_root_entry(mm, entry, index, true);
}

static inline void ppgtt_set_shadow_root_entry(struct intel_vgpu_mm *mm,
		struct intel_gvt_gtt_entry *entry, unsigned long index)
{
	_ppgtt_set_root_entry(mm, entry, index, false);
}

static void ggtt_get_guest_entry(struct intel_vgpu_mm *mm,
		struct intel_gvt_gtt_entry *entry, unsigned long index)
{
	struct intel_gvt_gtt_pte_ops *pte_ops = mm->vgpu->gvt->gtt.pte_ops;

	GEM_BUG_ON(mm->type != INTEL_GVT_MM_GGTT);

	entry->type = GTT_TYPE_GGTT_PTE;
	pte_ops->get_entry(mm->ggtt_mm.virtual_ggtt, entry, index,
			   false, 0, mm->vgpu);
}

static void ggtt_set_guest_entry(struct intel_vgpu_mm *mm,
		struct intel_gvt_gtt_entry *entry, unsigned long index)
{
	struct intel_gvt_gtt_pte_ops *pte_ops = mm->vgpu->gvt->gtt.pte_ops;

	GEM_BUG_ON(mm->type != INTEL_GVT_MM_GGTT);

	pte_ops->set_entry(mm->ggtt_mm.virtual_ggtt, entry, index,
			   false, 0, mm->vgpu);
}

static void ggtt_get_host_entry(struct intel_vgpu_mm *mm,
		struct intel_gvt_gtt_entry *entry, unsigned long index)
{
	struct intel_gvt_gtt_pte_ops *pte_ops = mm->vgpu->gvt->gtt.pte_ops;

	GEM_BUG_ON(mm->type != INTEL_GVT_MM_GGTT);

	pte_ops->get_entry(NULL, entry, index, false, 0, mm->vgpu);
}

static void ggtt_set_host_entry(struct intel_vgpu_mm *mm,
		struct intel_gvt_gtt_entry *entry, unsigned long index)
{
	struct intel_gvt_gtt_pte_ops *pte_ops = mm->vgpu->gvt->gtt.pte_ops;

	GEM_BUG_ON(mm->type != INTEL_GVT_MM_GGTT);

	pte_ops->set_entry(NULL, entry, index, false, 0, mm->vgpu);
}

/*
 * PPGTT shadow page table helpers.
 */
static inline int ppgtt_spt_get_entry(
		struct intel_vgpu_ppgtt_spt *spt,
		void *page_table, int type,
		struct intel_gvt_gtt_entry *e, unsigned long index,
		bool guest)
{
	struct intel_gvt *gvt = spt->vgpu->gvt;
	struct intel_gvt_gtt_pte_ops *ops = gvt->gtt.pte_ops;
	int ret;

	e->type = get_entry_type(type);

	if (WARN(!gtt_type_is_entry(e->type), "invalid entry type\n"))
		return -EINVAL;

	ret = ops->get_entry(page_table, e, index, guest,
			spt->guest_page.gfn << I915_GTT_PAGE_SHIFT,
			spt->vgpu);
	if (ret)
		return ret;

	update_entry_type_for_real(ops, e, guest ?
				   spt->guest_page.pde_ips : false);

	gvt_vdbg_mm("read ppgtt entry, spt type %d, entry type %d, index %lu, value %llx\n",
		    type, e->type, index, e->val64);
	return 0;
}

static inline int ppgtt_spt_set_entry(
		struct intel_vgpu_ppgtt_spt *spt,
		void *page_table, int type,
		struct intel_gvt_gtt_entry *e, unsigned long index,
		bool guest)
{
	struct intel_gvt *gvt = spt->vgpu->gvt;
	struct intel_gvt_gtt_pte_ops *ops = gvt->gtt.pte_ops;

	if (WARN(!gtt_type_is_entry(e->type), "invalid entry type\n"))
		return -EINVAL;

	gvt_vdbg_mm("set ppgtt entry, spt type %d, entry type %d, index %lu, value %llx\n",
		    type, e->type, index, e->val64);

	return ops->set_entry(page_table, e, index, guest,
			spt->guest_page.gfn << I915_GTT_PAGE_SHIFT,
			spt->vgpu);
}

#define ppgtt_get_guest_entry(spt, e, index) \
	ppgtt_spt_get_entry(spt, NULL, \
		spt->guest_page.type, e, index, true)

#define ppgtt_set_guest_entry(spt, e, index) \
	ppgtt_spt_set_entry(spt, NULL, \
		spt->guest_page.type, e, index, true)

#define ppgtt_get_shadow_entry(spt, e, index) \
	ppgtt_spt_get_entry(spt, spt->shadow_page.vaddr, \
		spt->shadow_page.type, e, index, false)

#define ppgtt_set_shadow_entry(spt, e, index) \
	ppgtt_spt_set_entry(spt, spt->shadow_page.vaddr, \
		spt->shadow_page.type, e, index, false)

static void *alloc_spt(gfp_t gfp_mask)
{
	struct intel_vgpu_ppgtt_spt *spt;

	spt = kzalloc(sizeof(*spt), gfp_mask);
	if (!spt)
		return NULL;

	spt->shadow_page.page = alloc_page(gfp_mask);
	if (!spt->shadow_page.page) {
		kfree(spt);
		return NULL;
	}
	return spt;
}

static void free_spt(struct intel_vgpu_ppgtt_spt *spt)
{
	__free_page(spt->shadow_page.page);
	kfree(spt);
}

static int detach_oos_page(struct intel_vgpu *vgpu,
		struct intel_vgpu_oos_page *oos_page);

static void ppgtt_free_spt(struct intel_vgpu_ppgtt_spt *spt)
{
	struct device *kdev = &spt->vgpu->gvt->dev_priv->drm.pdev->dev;

	trace_spt_free(spt->vgpu->id, spt, spt->guest_page.type);

	dma_unmap_page(kdev, spt->shadow_page.mfn << I915_GTT_PAGE_SHIFT, 4096,
		       PCI_DMA_BIDIRECTIONAL);

	radix_tree_delete(&spt->vgpu->gtt.spt_tree, spt->shadow_page.mfn);

	if (spt->guest_page.gfn) {
		if (spt->guest_page.oos_page)
			detach_oos_page(spt->vgpu, spt->guest_page.oos_page);

		intel_vgpu_unregister_page_track(spt->vgpu, spt->guest_page.gfn);
	}

	list_del_init(&spt->post_shadow_list);
	free_spt(spt);
}

static void ppgtt_free_all_spt(struct intel_vgpu *vgpu)
{
	struct intel_vgpu_ppgtt_spt *spt;
	struct radix_tree_iter iter;
	void **slot;

	radix_tree_for_each_slot(slot, &vgpu->gtt.spt_tree, &iter, 0) {
		spt = radix_tree_deref_slot(slot);
		ppgtt_free_spt(spt);
	}
}

static int ppgtt_handle_guest_write_page_table_bytes(
		struct intel_vgpu_ppgtt_spt *spt,
		u64 pa, void *p_data, int bytes);

static int ppgtt_write_protection_handler(
		struct intel_vgpu_page_track *page_track,
		u64 gpa, void *data, int bytes)
{
	struct intel_vgpu_ppgtt_spt *spt = page_track->priv_data;

	int ret;

	if (bytes != 4 && bytes != 8)
		return -EINVAL;

	ret = ppgtt_handle_guest_write_page_table_bytes(spt, gpa, data, bytes);
	if (ret)
		return ret;
	return ret;
}

/* Find a spt by guest gfn. */
static struct intel_vgpu_ppgtt_spt *intel_vgpu_find_spt_by_gfn(
		struct intel_vgpu *vgpu, unsigned long gfn)
{
	struct intel_vgpu_page_track *track;

	track = intel_vgpu_find_page_track(vgpu, gfn);
	if (track && track->handler == ppgtt_write_protection_handler)
		return track->priv_data;

	return NULL;
}

/* Find the spt by shadow page mfn. */
static inline struct intel_vgpu_ppgtt_spt *intel_vgpu_find_spt_by_mfn(
		struct intel_vgpu *vgpu, unsigned long mfn)
{
	return radix_tree_lookup(&vgpu->gtt.spt_tree, mfn);
}

static int reclaim_one_ppgtt_mm(struct intel_gvt *gvt);

/* Allocate shadow page table without guest page. */
static struct intel_vgpu_ppgtt_spt *ppgtt_alloc_spt(
		struct intel_vgpu *vgpu, intel_gvt_gtt_type_t type)
{
	struct device *kdev = &vgpu->gvt->dev_priv->drm.pdev->dev;
	struct intel_vgpu_ppgtt_spt *spt = NULL;
	dma_addr_t daddr;
	int ret;

retry:
	spt = alloc_spt(GFP_KERNEL | __GFP_ZERO);
	if (!spt) {
		if (reclaim_one_ppgtt_mm(vgpu->gvt))
			goto retry;

		gvt_vgpu_err("fail to allocate ppgtt shadow page\n");
		return ERR_PTR(-ENOMEM);
	}

	spt->vgpu = vgpu;
	atomic_set(&spt->refcount, 1);
	INIT_LIST_HEAD(&spt->post_shadow_list);

	/*
	 * Init shadow_page.
	 */
	spt->shadow_page.type = type;
	daddr = dma_map_page(kdev, spt->shadow_page.page,
			     0, 4096, PCI_DMA_BIDIRECTIONAL);
	if (dma_mapping_error(kdev, daddr)) {
		gvt_vgpu_err("fail to map dma addr\n");
		ret = -EINVAL;
		goto err_free_spt;
	}
	spt->shadow_page.vaddr = page_address(spt->shadow_page.page);
	spt->shadow_page.mfn = daddr >> I915_GTT_PAGE_SHIFT;

	ret = radix_tree_insert(&vgpu->gtt.spt_tree, spt->shadow_page.mfn, spt);
	if (ret)
		goto err_unmap_dma;

	return spt;

err_unmap_dma:
	dma_unmap_page(kdev, daddr, PAGE_SIZE, PCI_DMA_BIDIRECTIONAL);
err_free_spt:
	free_spt(spt);
	return ERR_PTR(ret);
}

/* Allocate shadow page table associated with specific gfn. */
static struct intel_vgpu_ppgtt_spt *ppgtt_alloc_spt_gfn(
		struct intel_vgpu *vgpu, intel_gvt_gtt_type_t type,
		unsigned long gfn, bool guest_pde_ips)
{
	struct intel_vgpu_ppgtt_spt *spt;
	int ret;

	spt = ppgtt_alloc_spt(vgpu, type);
	if (IS_ERR(spt))
		return spt;

	/*
	 * Init guest_page.
	 */
	ret = intel_vgpu_register_page_track(vgpu, gfn,
			ppgtt_write_protection_handler, spt);
	if (ret) {
		ppgtt_free_spt(spt);
		return ERR_PTR(ret);
	}

	spt->guest_page.type = type;
	spt->guest_page.gfn = gfn;
	spt->guest_page.pde_ips = guest_pde_ips;

	trace_spt_alloc(vgpu->id, spt, type, spt->shadow_page.mfn, gfn);

	return spt;
}

#define pt_entry_size_shift(spt) \
	((spt)->vgpu->gvt->device_info.gtt_entry_size_shift)

#define pt_entries(spt) \
	(I915_GTT_PAGE_SIZE >> pt_entry_size_shift(spt))

#define for_each_present_guest_entry(spt, e, i) \
	for (i = 0; i < pt_entries(spt); \
	     i += spt->guest_page.pde_ips ? GTT_64K_PTE_STRIDE : 1) \
		if (!ppgtt_get_guest_entry(spt, e, i) && \
		    spt->vgpu->gvt->gtt.pte_ops->test_present(e))

#define for_each_present_shadow_entry(spt, e, i) \
	for (i = 0; i < pt_entries(spt); \
	     i += spt->shadow_page.pde_ips ? GTT_64K_PTE_STRIDE : 1) \
		if (!ppgtt_get_shadow_entry(spt, e, i) && \
		    spt->vgpu->gvt->gtt.pte_ops->test_present(e))

#define for_each_shadow_entry(spt, e, i) \
	for (i = 0; i < pt_entries(spt); \
	     i += (spt->shadow_page.pde_ips ? GTT_64K_PTE_STRIDE : 1)) \
		if (!ppgtt_get_shadow_entry(spt, e, i))

static inline void ppgtt_get_spt(struct intel_vgpu_ppgtt_spt *spt)
{
	int v = atomic_read(&spt->refcount);

	trace_spt_refcount(spt->vgpu->id, "inc", spt, v, (v + 1));
	atomic_inc(&spt->refcount);
}

static inline int ppgtt_put_spt(struct intel_vgpu_ppgtt_spt *spt)
{
	int v = atomic_read(&spt->refcount);

	trace_spt_refcount(spt->vgpu->id, "dec", spt, v, (v - 1));
	return atomic_dec_return(&spt->refcount);
}

static int ppgtt_invalidate_spt(struct intel_vgpu_ppgtt_spt *spt);

static int ppgtt_invalidate_spt_by_shadow_entry(struct intel_vgpu *vgpu,
		struct intel_gvt_gtt_entry *e)
{
	struct intel_gvt_gtt_pte_ops *ops = vgpu->gvt->gtt.pte_ops;
	struct intel_vgpu_ppgtt_spt *s;
	intel_gvt_gtt_type_t cur_pt_type;

	GEM_BUG_ON(!gtt_type_is_pt(get_next_pt_type(e->type)));

	if (e->type != GTT_TYPE_PPGTT_ROOT_L3_ENTRY
		&& e->type != GTT_TYPE_PPGTT_ROOT_L4_ENTRY) {
		cur_pt_type = get_next_pt_type(e->type) + 1;
		if (ops->get_pfn(e) ==
			vgpu->gtt.scratch_pt[cur_pt_type].page_mfn)
			return 0;
	}
	s = intel_vgpu_find_spt_by_mfn(vgpu, ops->get_pfn(e));
	if (!s) {
		gvt_vgpu_err("fail to find shadow page: mfn: 0x%lx\n",
				ops->get_pfn(e));
		return -ENXIO;
	}
	return ppgtt_invalidate_spt(s);
}

static inline void ppgtt_invalidate_pte(struct intel_vgpu_ppgtt_spt *spt,
		struct intel_gvt_gtt_entry *entry)
{
	struct intel_vgpu *vgpu = spt->vgpu;
	struct intel_gvt_gtt_pte_ops *ops = vgpu->gvt->gtt.pte_ops;
	unsigned long pfn;
	int type;

	pfn = ops->get_pfn(entry);
	type = spt->shadow_page.type;

	/* Uninitialized spte or unshadowed spte. */
	if (!pfn || pfn == vgpu->gtt.scratch_pt[type].page_mfn)
		return;

	intel_gvt_hypervisor_dma_unmap_guest_page(vgpu, pfn << PAGE_SHIFT);
}

static int ppgtt_invalidate_spt(struct intel_vgpu_ppgtt_spt *spt)
{
	struct intel_vgpu *vgpu = spt->vgpu;
	struct intel_gvt_gtt_entry e;
	unsigned long index;
	int ret;

	trace_spt_change(spt->vgpu->id, "die", spt,
			spt->guest_page.gfn, spt->shadow_page.type);

	if (ppgtt_put_spt(spt) > 0)
		return 0;

	for_each_present_shadow_entry(spt, &e, index) {
		switch (e.type) {
		case GTT_TYPE_PPGTT_PTE_4K_ENTRY:
			gvt_vdbg_mm("invalidate 4K entry\n");
			ppgtt_invalidate_pte(spt, &e);
			break;
		case GTT_TYPE_PPGTT_PTE_64K_ENTRY:
			/* We don't setup 64K shadow entry so far. */
			WARN(1, "suspicious 64K gtt entry\n");
			continue;
		case GTT_TYPE_PPGTT_PTE_2M_ENTRY:
			gvt_vdbg_mm("invalidate 2M entry\n");
			continue;
		case GTT_TYPE_PPGTT_PTE_1G_ENTRY:
			WARN(1, "GVT doesn't support 1GB page\n");
			continue;
		case GTT_TYPE_PPGTT_PML4_ENTRY:
		case GTT_TYPE_PPGTT_PDP_ENTRY:
		case GTT_TYPE_PPGTT_PDE_ENTRY:
			gvt_vdbg_mm("invalidate PMUL4/PDP/PDE entry\n");
			ret = ppgtt_invalidate_spt_by_shadow_entry(
					spt->vgpu, &e);
			if (ret)
				goto fail;
			break;
		default:
			GEM_BUG_ON(1);
		}
	}

	trace_spt_change(spt->vgpu->id, "release", spt,
			 spt->guest_page.gfn, spt->shadow_page.type);
	ppgtt_free_spt(spt);
	return 0;
fail:
	gvt_vgpu_err("fail: shadow page %p shadow entry 0x%llx type %d\n",
			spt, e.val64, e.type);
	return ret;
}

static bool vgpu_ips_enabled(struct intel_vgpu *vgpu)
{
	struct drm_i915_private *dev_priv = vgpu->gvt->dev_priv;

	if (INTEL_GEN(dev_priv) == 9 || INTEL_GEN(dev_priv) == 10) {
		u32 ips = vgpu_vreg_t(vgpu, GEN8_GAMW_ECO_DEV_RW_IA) &
			GAMW_ECO_ENABLE_64K_IPS_FIELD;

		return ips == GAMW_ECO_ENABLE_64K_IPS_FIELD;
	} else if (INTEL_GEN(dev_priv) >= 11) {
		/* 64K paging only controlled by IPS bit in PTE now. */
		return true;
	} else
		return false;
}

static int ppgtt_populate_spt(struct intel_vgpu_ppgtt_spt *spt);

static struct intel_vgpu_ppgtt_spt *ppgtt_populate_spt_by_guest_entry(
		struct intel_vgpu *vgpu, struct intel_gvt_gtt_entry *we)
{
	struct intel_gvt_gtt_pte_ops *ops = vgpu->gvt->gtt.pte_ops;
	struct intel_vgpu_ppgtt_spt *spt = NULL;
	bool ips = false;
	int ret;

	GEM_BUG_ON(!gtt_type_is_pt(get_next_pt_type(we->type)));

	if (we->type == GTT_TYPE_PPGTT_PDE_ENTRY)
		ips = vgpu_ips_enabled(vgpu) && ops->test_ips(we);

	spt = intel_vgpu_find_spt_by_gfn(vgpu, ops->get_pfn(we));
	if (spt) {
		ppgtt_get_spt(spt);

		if (ips != spt->guest_page.pde_ips) {
			spt->guest_page.pde_ips = ips;

			gvt_dbg_mm("reshadow PDE since ips changed\n");
			clear_page(spt->shadow_page.vaddr);
			ret = ppgtt_populate_spt(spt);
			if (ret) {
				ppgtt_put_spt(spt);
				goto err;
			}
		}
	} else {
		int type = get_next_pt_type(we->type);

		spt = ppgtt_alloc_spt_gfn(vgpu, type, ops->get_pfn(we), ips);
		if (IS_ERR(spt)) {
			ret = PTR_ERR(spt);
			goto err;
		}

		ret = intel_vgpu_enable_page_track(vgpu, spt->guest_page.gfn);
		if (ret)
			goto err_free_spt;

		ret = ppgtt_populate_spt(spt);
		if (ret)
			goto err_free_spt;

		trace_spt_change(vgpu->id, "new", spt, spt->guest_page.gfn,
				 spt->shadow_page.type);
	}
	return spt;

err_free_spt:
	ppgtt_free_spt(spt);
err:
	gvt_vgpu_err("fail: shadow page %p guest entry 0x%llx type %d\n",
		     spt, we->val64, we->type);
	return ERR_PTR(ret);
}

static inline void ppgtt_generate_shadow_entry(struct intel_gvt_gtt_entry *se,
		struct intel_vgpu_ppgtt_spt *s, struct intel_gvt_gtt_entry *ge)
{
	struct intel_gvt_gtt_pte_ops *ops = s->vgpu->gvt->gtt.pte_ops;

	se->type = ge->type;
	se->val64 = ge->val64;

	/* Because we always split 64KB pages, so clear IPS in shadow PDE. */
	if (se->type == GTT_TYPE_PPGTT_PDE_ENTRY)
		ops->clear_ips(se);

	ops->set_pfn(se, s->shadow_page.mfn);
}

/**
 * Check if can do 2M page
 * @vgpu: target vgpu
 * @entry: target pfn's gtt entry
 *
 * Return 1 if 2MB huge gtt shadowing is possilbe, 0 if miscondition,
 * negtive if found err.
 */
static int is_2MB_gtt_possible(struct intel_vgpu *vgpu,
	struct intel_gvt_gtt_entry *entry)
{
	struct intel_gvt_gtt_pte_ops *ops = vgpu->gvt->gtt.pte_ops;
	unsigned long pfn;

	if (!HAS_PAGE_SIZES(vgpu->gvt->dev_priv, I915_GTT_PAGE_SIZE_2M))
		return 0;

	pfn = intel_gvt_hypervisor_gfn_to_mfn(vgpu, ops->get_pfn(entry));
	if (pfn == INTEL_GVT_INVALID_ADDR)
		return -EINVAL;

	return PageTransHuge(pfn_to_page(pfn));
}

static int split_2MB_gtt_entry(struct intel_vgpu *vgpu,
	struct intel_vgpu_ppgtt_spt *spt, unsigned long index,
	struct intel_gvt_gtt_entry *se)
{
	struct intel_gvt_gtt_pte_ops *ops = vgpu->gvt->gtt.pte_ops;
	struct intel_vgpu_ppgtt_spt *sub_spt;
	struct intel_gvt_gtt_entry sub_se;
	unsigned long start_gfn;
	dma_addr_t dma_addr;
	unsigned long sub_index;
	int ret;

	gvt_dbg_mm("Split 2M gtt entry, index %lu\n", index);

	start_gfn = ops->get_pfn(se);

	sub_spt = ppgtt_alloc_spt(vgpu, GTT_TYPE_PPGTT_PTE_PT);
	if (IS_ERR(sub_spt))
		return PTR_ERR(sub_spt);

	for_each_shadow_entry(sub_spt, &sub_se, sub_index) {
		ret = intel_gvt_hypervisor_dma_map_guest_page(vgpu,
				start_gfn + sub_index, PAGE_SIZE, &dma_addr);
		if (ret) {
			ppgtt_invalidate_spt(spt);
			return ret;
		}
		sub_se.val64 = se->val64;

		/* Copy the PAT field from PDE. */
		sub_se.val64 &= ~_PAGE_PAT;
		sub_se.val64 |= (se->val64 & _PAGE_PAT_LARGE) >> 5;

		ops->set_pfn(&sub_se, dma_addr >> PAGE_SHIFT);
		ppgtt_set_shadow_entry(sub_spt, &sub_se, sub_index);
	}

	/* Clear dirty field. */
	se->val64 &= ~_PAGE_DIRTY;

	ops->clear_pse(se);
	ops->clear_ips(se);
	ops->set_pfn(se, sub_spt->shadow_page.mfn);
	ppgtt_set_shadow_entry(spt, se, index);
	return 0;
}

static int split_64KB_gtt_entry(struct intel_vgpu *vgpu,
	struct intel_vgpu_ppgtt_spt *spt, unsigned long index,
	struct intel_gvt_gtt_entry *se)
{
	struct intel_gvt_gtt_pte_ops *ops = vgpu->gvt->gtt.pte_ops;
	struct intel_gvt_gtt_entry entry = *se;
	unsigned long start_gfn;
	dma_addr_t dma_addr;
	int i, ret;

	gvt_vdbg_mm("Split 64K gtt entry, index %lu\n", index);

	GEM_BUG_ON(index % GTT_64K_PTE_STRIDE);

	start_gfn = ops->get_pfn(se);

	entry.type = GTT_TYPE_PPGTT_PTE_4K_ENTRY;
	ops->set_64k_splited(&entry);

	for (i = 0; i < GTT_64K_PTE_STRIDE; i++) {
		ret = intel_gvt_hypervisor_dma_map_guest_page(vgpu,
					start_gfn + i, PAGE_SIZE, &dma_addr);
		if (ret)
			return ret;

		ops->set_pfn(&entry, dma_addr >> PAGE_SHIFT);
		ppgtt_set_shadow_entry(spt, &entry, index + i);
	}
	return 0;
}

static int ppgtt_populate_shadow_entry(struct intel_vgpu *vgpu,
	struct intel_vgpu_ppgtt_spt *spt, unsigned long index,
	struct intel_gvt_gtt_entry *ge)
{
	struct intel_gvt_gtt_pte_ops *pte_ops = vgpu->gvt->gtt.pte_ops;
	struct intel_gvt_gtt_entry se = *ge;
	unsigned long gfn, page_size = PAGE_SIZE;
	dma_addr_t dma_addr;
	int ret;

	if (!pte_ops->test_present(ge))
		return 0;

	gfn = pte_ops->get_pfn(ge);

	switch (ge->type) {
	case GTT_TYPE_PPGTT_PTE_4K_ENTRY:
		gvt_vdbg_mm("shadow 4K gtt entry\n");
		break;
	case GTT_TYPE_PPGTT_PTE_64K_ENTRY:
		gvt_vdbg_mm("shadow 64K gtt entry\n");
		/*
		 * The layout of 64K page is special, the page size is
		 * controlled by uper PDE. To be simple, we always split
		 * 64K page to smaller 4K pages in shadow PT.
		 */
		return split_64KB_gtt_entry(vgpu, spt, index, &se);
	case GTT_TYPE_PPGTT_PTE_2M_ENTRY:
		gvt_vdbg_mm("shadow 2M gtt entry\n");
		ret = is_2MB_gtt_possible(vgpu, ge);
		if (ret == 0)
			return split_2MB_gtt_entry(vgpu, spt, index, &se);
		else if (ret < 0)
			return ret;
		page_size = I915_GTT_PAGE_SIZE_2M;
		break;
	case GTT_TYPE_PPGTT_PTE_1G_ENTRY:
		gvt_vgpu_err("GVT doesn't support 1GB entry\n");
		return -EINVAL;
	default:
		GEM_BUG_ON(1);
	};

	/* direct shadow */
	ret = intel_gvt_hypervisor_dma_map_guest_page(vgpu, gfn, page_size,
						      &dma_addr);
	if (ret)
		return -ENXIO;

	pte_ops->set_pfn(&se, dma_addr >> PAGE_SHIFT);
	ppgtt_set_shadow_entry(spt, &se, index);
	return 0;
}

static int ppgtt_populate_spt(struct intel_vgpu_ppgtt_spt *spt)
{
	struct intel_vgpu *vgpu = spt->vgpu;
	struct intel_gvt *gvt = vgpu->gvt;
	struct intel_gvt_gtt_pte_ops *ops = gvt->gtt.pte_ops;
	struct intel_vgpu_ppgtt_spt *s;
	struct intel_gvt_gtt_entry se, ge;
	unsigned long gfn, i;
	int ret;

	trace_spt_change(spt->vgpu->id, "born", spt,
			 spt->guest_page.gfn, spt->shadow_page.type);

	for_each_present_guest_entry(spt, &ge, i) {
		if (gtt_type_is_pt(get_next_pt_type(ge.type))) {
			s = ppgtt_populate_spt_by_guest_entry(vgpu, &ge);
			if (IS_ERR(s)) {
				ret = PTR_ERR(s);
				goto fail;
			}
			ppgtt_get_shadow_entry(spt, &se, i);
			ppgtt_generate_shadow_entry(&se, s, &ge);
			ppgtt_set_shadow_entry(spt, &se, i);
		} else {
			gfn = ops->get_pfn(&ge);
			if (!intel_gvt_hypervisor_is_valid_gfn(vgpu, gfn)) {
				ops->set_pfn(&se, gvt->gtt.scratch_mfn);
				ppgtt_set_shadow_entry(spt, &se, i);
				continue;
			}

			ret = ppgtt_populate_shadow_entry(vgpu, spt, i, &ge);
			if (ret)
				goto fail;
		}
	}
	return 0;
fail:
	gvt_vgpu_err("fail: shadow page %p guest entry 0x%llx type %d\n",
			spt, ge.val64, ge.type);
	return ret;
}

static int ppgtt_handle_guest_entry_removal(struct intel_vgpu_ppgtt_spt *spt,
		struct intel_gvt_gtt_entry *se, unsigned long index)
{
	struct intel_vgpu *vgpu = spt->vgpu;
	struct intel_gvt_gtt_pte_ops *ops = vgpu->gvt->gtt.pte_ops;
	int ret;

	trace_spt_guest_change(spt->vgpu->id, "remove", spt,
			       spt->shadow_page.type, se->val64, index);

	gvt_vdbg_mm("destroy old shadow entry, type %d, index %lu, value %llx\n",
		    se->type, index, se->val64);

	if (!ops->test_present(se))
		return 0;

	if (ops->get_pfn(se) ==
	    vgpu->gtt.scratch_pt[spt->shadow_page.type].page_mfn)
		return 0;

	if (gtt_type_is_pt(get_next_pt_type(se->type))) {
		struct intel_vgpu_ppgtt_spt *s =
			intel_vgpu_find_spt_by_mfn(vgpu, ops->get_pfn(se));
		if (!s) {
			gvt_vgpu_err("fail to find guest page\n");
			ret = -ENXIO;
			goto fail;
		}
		ret = ppgtt_invalidate_spt(s);
		if (ret)
			goto fail;
	} else {
		/* We don't setup 64K shadow entry so far. */
		WARN(se->type == GTT_TYPE_PPGTT_PTE_64K_ENTRY,
		     "suspicious 64K entry\n");
		ppgtt_invalidate_pte(spt, se);
	}

	return 0;
fail:
	gvt_vgpu_err("fail: shadow page %p guest entry 0x%llx type %d\n",
			spt, se->val64, se->type);
	return ret;
}

static int ppgtt_handle_guest_entry_add(struct intel_vgpu_ppgtt_spt *spt,
		struct intel_gvt_gtt_entry *we, unsigned long index)
{
	struct intel_vgpu *vgpu = spt->vgpu;
	struct intel_gvt_gtt_entry m;
	struct intel_vgpu_ppgtt_spt *s;
	int ret;

	trace_spt_guest_change(spt->vgpu->id, "add", spt, spt->shadow_page.type,
			       we->val64, index);

	gvt_vdbg_mm("add shadow entry: type %d, index %lu, value %llx\n",
		    we->type, index, we->val64);

	if (gtt_type_is_pt(get_next_pt_type(we->type))) {
		s = ppgtt_populate_spt_by_guest_entry(vgpu, we);
		if (IS_ERR(s)) {
			ret = PTR_ERR(s);
			goto fail;
		}
		ppgtt_get_shadow_entry(spt, &m, index);
		ppgtt_generate_shadow_entry(&m, s, we);
		ppgtt_set_shadow_entry(spt, &m, index);
	} else {
		ret = ppgtt_populate_shadow_entry(vgpu, spt, index, we);
		if (ret)
			goto fail;
	}
	return 0;
fail:
	gvt_vgpu_err("fail: spt %p guest entry 0x%llx type %d\n",
		spt, we->val64, we->type);
	return ret;
}

static int sync_oos_page(struct intel_vgpu *vgpu,
		struct intel_vgpu_oos_page *oos_page)
{
	const struct intel_gvt_device_info *info = &vgpu->gvt->device_info;
	struct intel_gvt *gvt = vgpu->gvt;
	struct intel_gvt_gtt_pte_ops *ops = gvt->gtt.pte_ops;
	struct intel_vgpu_ppgtt_spt *spt = oos_page->spt;
	struct intel_gvt_gtt_entry old, new;
	int index;
	int ret;

	trace_oos_change(vgpu->id, "sync", oos_page->id,
			 spt, spt->guest_page.type);

	old.type = new.type = get_entry_type(spt->guest_page.type);
	old.val64 = new.val64 = 0;

	for (index = 0; index < (I915_GTT_PAGE_SIZE >>
				info->gtt_entry_size_shift); index++) {
		ops->get_entry(oos_page->mem, &old, index, false, 0, vgpu);
		ops->get_entry(NULL, &new, index, true,
			       spt->guest_page.gfn << PAGE_SHIFT, vgpu);

		if (old.val64 == new.val64
			&& !test_and_clear_bit(index, spt->post_shadow_bitmap))
			continue;

		trace_oos_sync(vgpu->id, oos_page->id,
				spt, spt->guest_page.type,
				new.val64, index);

		ret = ppgtt_populate_shadow_entry(vgpu, spt, index, &new);
		if (ret)
			return ret;

		ops->set_entry(oos_page->mem, &new, index, false, 0, vgpu);
	}

	spt->guest_page.write_cnt = 0;
	list_del_init(&spt->post_shadow_list);
	return 0;
}

static int detach_oos_page(struct intel_vgpu *vgpu,
		struct intel_vgpu_oos_page *oos_page)
{
	struct intel_gvt *gvt = vgpu->gvt;
	struct intel_vgpu_ppgtt_spt *spt = oos_page->spt;

	trace_oos_change(vgpu->id, "detach", oos_page->id,
			 spt, spt->guest_page.type);

	spt->guest_page.write_cnt = 0;
	spt->guest_page.oos_page = NULL;
	oos_page->spt = NULL;

	list_del_init(&oos_page->vm_list);
	list_move_tail(&oos_page->list, &gvt->gtt.oos_page_free_list_head);

	return 0;
}

static int attach_oos_page(struct intel_vgpu_oos_page *oos_page,
		struct intel_vgpu_ppgtt_spt *spt)
{
	struct intel_gvt *gvt = spt->vgpu->gvt;
	int ret;

	ret = intel_gvt_hypervisor_read_gpa(spt->vgpu,
			spt->guest_page.gfn << I915_GTT_PAGE_SHIFT,
			oos_page->mem, I915_GTT_PAGE_SIZE);
	if (ret)
		return ret;

	oos_page->spt = spt;
	spt->guest_page.oos_page = oos_page;

	list_move_tail(&oos_page->list, &gvt->gtt.oos_page_use_list_head);

	trace_oos_change(spt->vgpu->id, "attach", oos_page->id,
			 spt, spt->guest_page.type);
	return 0;
}

static int ppgtt_set_guest_page_sync(struct intel_vgpu_ppgtt_spt *spt)
{
	struct intel_vgpu_oos_page *oos_page = spt->guest_page.oos_page;
	int ret;

	ret = intel_vgpu_enable_page_track(spt->vgpu, spt->guest_page.gfn);
	if (ret)
		return ret;

	trace_oos_change(spt->vgpu->id, "set page sync", oos_page->id,
			 spt, spt->guest_page.type);

	list_del_init(&oos_page->vm_list);
	return sync_oos_page(spt->vgpu, oos_page);
}

static int ppgtt_allocate_oos_page(struct intel_vgpu_ppgtt_spt *spt)
{
	struct intel_gvt *gvt = spt->vgpu->gvt;
	struct intel_gvt_gtt *gtt = &gvt->gtt;
	struct intel_vgpu_oos_page *oos_page = spt->guest_page.oos_page;
	int ret;

	WARN(oos_page, "shadow PPGTT page has already has a oos page\n");

	if (list_empty(&gtt->oos_page_free_list_head)) {
		oos_page = container_of(gtt->oos_page_use_list_head.next,
			struct intel_vgpu_oos_page, list);
		ret = ppgtt_set_guest_page_sync(oos_page->spt);
		if (ret)
			return ret;
		ret = detach_oos_page(spt->vgpu, oos_page);
		if (ret)
			return ret;
	} else
		oos_page = container_of(gtt->oos_page_free_list_head.next,
			struct intel_vgpu_oos_page, list);
	return attach_oos_page(oos_page, spt);
}

static int ppgtt_set_guest_page_oos(struct intel_vgpu_ppgtt_spt *spt)
{
	struct intel_vgpu_oos_page *oos_page = spt->guest_page.oos_page;

	if (WARN(!oos_page, "shadow PPGTT page should have a oos page\n"))
		return -EINVAL;

	trace_oos_change(spt->vgpu->id, "set page out of sync", oos_page->id,
			 spt, spt->guest_page.type);

	list_add_tail(&oos_page->vm_list, &spt->vgpu->gtt.oos_page_list_head);
	return intel_vgpu_disable_page_track(spt->vgpu, spt->guest_page.gfn);
}

/**
 * intel_vgpu_sync_oos_pages - sync all the out-of-synced shadow for vGPU
 * @vgpu: a vGPU
 *
 * This function is called before submitting a guest workload to host,
 * to sync all the out-of-synced shadow for vGPU
 *
 * Returns:
 * Zero on success, negative error code if failed.
 */
int intel_vgpu_sync_oos_pages(struct intel_vgpu *vgpu)
{
	struct list_head *pos, *n;
	struct intel_vgpu_oos_page *oos_page;
	int ret;

	if (!enable_out_of_sync)
		return 0;

	list_for_each_safe(pos, n, &vgpu->gtt.oos_page_list_head) {
		oos_page = container_of(pos,
				struct intel_vgpu_oos_page, vm_list);
		ret = ppgtt_set_guest_page_sync(oos_page->spt);
		if (ret)
			return ret;
	}
	return 0;
}

/*
 * The heart of PPGTT shadow page table.
 */
static int ppgtt_handle_guest_write_page_table(
		struct intel_vgpu_ppgtt_spt *spt,
		struct intel_gvt_gtt_entry *we, unsigned long index)
{
	struct intel_vgpu *vgpu = spt->vgpu;
	int type = spt->shadow_page.type;
	struct intel_gvt_gtt_pte_ops *ops = vgpu->gvt->gtt.pte_ops;
	struct intel_gvt_gtt_entry old_se;
	int new_present;
	int i, ret;

	new_present = ops->test_present(we);

	/*
	 * Adding the new entry first and then removing the old one, that can
	 * guarantee the ppgtt table is validated during the window between
	 * adding and removal.
	 */
	ppgtt_get_shadow_entry(spt, &old_se, index);

	if (new_present) {
		ret = ppgtt_handle_guest_entry_add(spt, we, index);
		if (ret)
			goto fail;
	}

	ret = ppgtt_handle_guest_entry_removal(spt, &old_se, index);
	if (ret)
		goto fail;

	if (!new_present) {
		/* For 64KB splited entries, we need clear them all. */
		if (ops->test_64k_splited(&old_se) &&
		    !(index % GTT_64K_PTE_STRIDE)) {
			gvt_vdbg_mm("remove splited 64K shadow entries\n");
			for (i = 0; i < GTT_64K_PTE_STRIDE; i++) {
				ops->clear_64k_splited(&old_se);
				ops->set_pfn(&old_se,
					vgpu->gtt.scratch_pt[type].page_mfn);
				ppgtt_set_shadow_entry(spt, &old_se, index + i);
			}
		} else if (old_se.type == GTT_TYPE_PPGTT_PTE_2M_ENTRY ||
			   old_se.type == GTT_TYPE_PPGTT_PTE_1G_ENTRY) {
			ops->clear_pse(&old_se);
			ops->set_pfn(&old_se,
				     vgpu->gtt.scratch_pt[type].page_mfn);
			ppgtt_set_shadow_entry(spt, &old_se, index);
		} else {
			ops->set_pfn(&old_se,
				     vgpu->gtt.scratch_pt[type].page_mfn);
			ppgtt_set_shadow_entry(spt, &old_se, index);
		}
	}

	return 0;
fail:
	gvt_vgpu_err("fail: shadow page %p guest entry 0x%llx type %d.\n",
			spt, we->val64, we->type);
	return ret;
}



static inline bool can_do_out_of_sync(struct intel_vgpu_ppgtt_spt *spt)
{
	return enable_out_of_sync
		&& gtt_type_is_pte_pt(spt->guest_page.type)
		&& spt->guest_page.write_cnt >= 2;
}

static void ppgtt_set_post_shadow(struct intel_vgpu_ppgtt_spt *spt,
		unsigned long index)
{
	set_bit(index, spt->post_shadow_bitmap);
	if (!list_empty(&spt->post_shadow_list))
		return;

	list_add_tail(&spt->post_shadow_list,
			&spt->vgpu->gtt.post_shadow_list_head);
}

/**
 * intel_vgpu_flush_post_shadow - flush the post shadow transactions
 * @vgpu: a vGPU
 *
 * This function is called before submitting a guest workload to host,
 * to flush all the post shadows for a vGPU.
 *
 * Returns:
 * Zero on success, negative error code if failed.
 */
int intel_vgpu_flush_post_shadow(struct intel_vgpu *vgpu)
{
	struct list_head *pos, *n;
	struct intel_vgpu_ppgtt_spt *spt;
	struct intel_gvt_gtt_entry ge;
	unsigned long index;
	int ret;

	list_for_each_safe(pos, n, &vgpu->gtt.post_shadow_list_head) {
		spt = container_of(pos, struct intel_vgpu_ppgtt_spt,
				post_shadow_list);

		for_each_set_bit(index, spt->post_shadow_bitmap,
				GTT_ENTRY_NUM_IN_ONE_PAGE) {
			ppgtt_get_guest_entry(spt, &ge, index);

			ret = ppgtt_handle_guest_write_page_table(spt,
							&ge, index);
			if (ret)
				return ret;
			clear_bit(index, spt->post_shadow_bitmap);
		}
		list_del_init(&spt->post_shadow_list);
	}
	return 0;
}

static int ppgtt_handle_guest_write_page_table_bytes(
		struct intel_vgpu_ppgtt_spt *spt,
		u64 pa, void *p_data, int bytes)
{
	struct intel_vgpu *vgpu = spt->vgpu;
	struct intel_gvt_gtt_pte_ops *ops = vgpu->gvt->gtt.pte_ops;
	const struct intel_gvt_device_info *info = &vgpu->gvt->device_info;
	struct intel_gvt_gtt_entry we, se;
	unsigned long index;
	int ret;

	index = (pa & (PAGE_SIZE - 1)) >> info->gtt_entry_size_shift;

	ppgtt_get_guest_entry(spt, &we, index);

	/*
	 * For page table which has 64K gtt entry, only PTE#0, PTE#16,
	 * PTE#32, ... PTE#496 are used. Unused PTEs update should be
	 * ignored.
	 */
	if (we.type == GTT_TYPE_PPGTT_PTE_64K_ENTRY &&
	    (index % GTT_64K_PTE_STRIDE)) {
		gvt_vdbg_mm("Ignore write to unused PTE entry, index %lu\n",
			    index);
		return 0;
	}

	if (bytes == info->gtt_entry_size) {
		ret = ppgtt_handle_guest_write_page_table(spt, &we, index);
		if (ret)
			return ret;
	} else {
		if (!test_bit(index, spt->post_shadow_bitmap)) {
			int type = spt->shadow_page.type;

			ppgtt_get_shadow_entry(spt, &se, index);
			ret = ppgtt_handle_guest_entry_removal(spt, &se, index);
			if (ret)
				return ret;
			ops->set_pfn(&se, vgpu->gtt.scratch_pt[type].page_mfn);
			ppgtt_set_shadow_entry(spt, &se, index);
		}
		ppgtt_set_post_shadow(spt, index);
	}

	if (!enable_out_of_sync)
		return 0;

	spt->guest_page.write_cnt++;

	if (spt->guest_page.oos_page)
		ops->set_entry(spt->guest_page.oos_page->mem, &we, index,
				false, 0, vgpu);

	if (can_do_out_of_sync(spt)) {
		if (!spt->guest_page.oos_page)
			ppgtt_allocate_oos_page(spt);

		ret = ppgtt_set_guest_page_oos(spt);
		if (ret < 0)
			return ret;
	}
	return 0;
}

static void invalidate_ppgtt_mm(struct intel_vgpu_mm *mm)
{
	struct intel_vgpu *vgpu = mm->vgpu;
	struct intel_gvt *gvt = vgpu->gvt;
	struct intel_gvt_gtt *gtt = &gvt->gtt;
	struct intel_gvt_gtt_pte_ops *ops = gtt->pte_ops;
	struct intel_gvt_gtt_entry se;
	int index;

	if (!mm->ppgtt_mm.shadowed)
		return;

	for (index = 0; index < ARRAY_SIZE(mm->ppgtt_mm.shadow_pdps); index++) {
		ppgtt_get_shadow_root_entry(mm, &se, index);

		if (!ops->test_present(&se))
			continue;

		ppgtt_invalidate_spt_by_shadow_entry(vgpu, &se);
		se.val64 = 0;
		ppgtt_set_shadow_root_entry(mm, &se, index);

		trace_spt_guest_change(vgpu->id, "destroy root pointer",
				       NULL, se.type, se.val64, index);
	}

	mm->ppgtt_mm.shadowed = false;
}


static int shadow_ppgtt_mm(struct intel_vgpu_mm *mm)
{
	struct intel_vgpu *vgpu = mm->vgpu;
	struct intel_gvt *gvt = vgpu->gvt;
	struct intel_gvt_gtt *gtt = &gvt->gtt;
	struct intel_gvt_gtt_pte_ops *ops = gtt->pte_ops;
	struct intel_vgpu_ppgtt_spt *spt;
	struct intel_gvt_gtt_entry ge, se;
	int index, ret;

	if (mm->ppgtt_mm.shadowed)
		return 0;

	mm->ppgtt_mm.shadowed = true;

	for (index = 0; index < ARRAY_SIZE(mm->ppgtt_mm.guest_pdps); index++) {
		ppgtt_get_guest_root_entry(mm, &ge, index);

		if (!ops->test_present(&ge))
			continue;

		trace_spt_guest_change(vgpu->id, __func__, NULL,
				       ge.type, ge.val64, index);

		spt = ppgtt_populate_spt_by_guest_entry(vgpu, &ge);
		if (IS_ERR(spt)) {
			gvt_vgpu_err("fail to populate guest root pointer\n");
			ret = PTR_ERR(spt);
			goto fail;
		}
		ppgtt_generate_shadow_entry(&se, spt, &ge);
		ppgtt_set_shadow_root_entry(mm, &se, index);

		trace_spt_guest_change(vgpu->id, "populate root pointer",
				       NULL, se.type, se.val64, index);
	}

	return 0;
fail:
	invalidate_ppgtt_mm(mm);
	return ret;
}

static struct intel_vgpu_mm *vgpu_alloc_mm(struct intel_vgpu *vgpu)
{
	struct intel_vgpu_mm *mm;

	mm = kzalloc(sizeof(*mm), GFP_KERNEL);
	if (!mm)
		return NULL;

	mm->vgpu = vgpu;
	kref_init(&mm->ref);
	atomic_set(&mm->pincount, 0);

	return mm;
}

static void vgpu_free_mm(struct intel_vgpu_mm *mm)
{
	kfree(mm);
}

/**
 * intel_vgpu_create_ppgtt_mm - create a ppgtt mm object for a vGPU
 * @vgpu: a vGPU
 * @root_entry_type: ppgtt root entry type
 * @pdps: guest pdps.
 *
 * This function is used to create a ppgtt mm object for a vGPU.
 *
 * Returns:
 * Zero on success, negative error code in pointer if failed.
 */
struct intel_vgpu_mm *intel_vgpu_create_ppgtt_mm(struct intel_vgpu *vgpu,
		intel_gvt_gtt_type_t root_entry_type, u64 pdps[])
{
	struct intel_gvt *gvt = vgpu->gvt;
	struct intel_vgpu_mm *mm;
	int ret;

	mm = vgpu_alloc_mm(vgpu);
	if (!mm)
		return ERR_PTR(-ENOMEM);

	mm->type = INTEL_GVT_MM_PPGTT;

	GEM_BUG_ON(root_entry_type != GTT_TYPE_PPGTT_ROOT_L3_ENTRY &&
		   root_entry_type != GTT_TYPE_PPGTT_ROOT_L4_ENTRY);
	mm->ppgtt_mm.root_entry_type = root_entry_type;

	INIT_LIST_HEAD(&mm->ppgtt_mm.list);
	INIT_LIST_HEAD(&mm->ppgtt_mm.lru_list);

	if (root_entry_type == GTT_TYPE_PPGTT_ROOT_L4_ENTRY)
		mm->ppgtt_mm.guest_pdps[0] = pdps[0];
	else
		memcpy(mm->ppgtt_mm.guest_pdps, pdps,
		       sizeof(mm->ppgtt_mm.guest_pdps));

	ret = shadow_ppgtt_mm(mm);
	if (ret) {
		gvt_vgpu_err("failed to shadow ppgtt mm\n");
		vgpu_free_mm(mm);
		return ERR_PTR(ret);
	}

	list_add_tail(&mm->ppgtt_mm.list, &vgpu->gtt.ppgtt_mm_list_head);
	list_add_tail(&mm->ppgtt_mm.lru_list, &gvt->gtt.ppgtt_mm_lru_list_head);
	return mm;
}

static struct intel_vgpu_mm *intel_vgpu_create_ggtt_mm(struct intel_vgpu *vgpu)
{
	struct intel_vgpu_mm *mm;
	unsigned long nr_entries;

	mm = vgpu_alloc_mm(vgpu);
	if (!mm)
		return ERR_PTR(-ENOMEM);

	mm->type = INTEL_GVT_MM_GGTT;

	nr_entries = gvt_ggtt_gm_sz(vgpu->gvt) >> I915_GTT_PAGE_SHIFT;
	mm->ggtt_mm.virtual_ggtt =
		vzalloc(array_size(nr_entries,
				   vgpu->gvt->device_info.gtt_entry_size));
	if (!mm->ggtt_mm.virtual_ggtt) {
		vgpu_free_mm(mm);
		return ERR_PTR(-ENOMEM);
	}

	return mm;
}

/**
 * _intel_vgpu_mm_release - destroy a mm object
 * @mm_ref: a kref object
 *
 * This function is used to destroy a mm object for vGPU
 *
 */
void _intel_vgpu_mm_release(struct kref *mm_ref)
{
	struct intel_vgpu_mm *mm = container_of(mm_ref, typeof(*mm), ref);

	if (GEM_WARN_ON(atomic_read(&mm->pincount)))
		gvt_err("vgpu mm pin count bug detected\n");

	if (mm->type == INTEL_GVT_MM_PPGTT) {
		list_del(&mm->ppgtt_mm.list);
		list_del(&mm->ppgtt_mm.lru_list);
		invalidate_ppgtt_mm(mm);
	} else {
		vfree(mm->ggtt_mm.virtual_ggtt);
	}

	vgpu_free_mm(mm);
}

/**
 * intel_vgpu_unpin_mm - decrease the pin count of a vGPU mm object
 * @mm: a vGPU mm object
 *
 * This function is called when user doesn't want to use a vGPU mm object
 */
void intel_vgpu_unpin_mm(struct intel_vgpu_mm *mm)
{
	atomic_dec(&mm->pincount);
}

/**
 * intel_vgpu_pin_mm - increase the pin count of a vGPU mm object
 * @mm: target vgpu mm
 *
 * This function is called when user wants to use a vGPU mm object. If this
 * mm object hasn't been shadowed yet, the shadow will be populated at this
 * time.
 *
 * Returns:
 * Zero on success, negative error code if failed.
 */
int intel_vgpu_pin_mm(struct intel_vgpu_mm *mm)
{
	int ret;

	atomic_inc(&mm->pincount);

	if (mm->type == INTEL_GVT_MM_PPGTT) {
		ret = shadow_ppgtt_mm(mm);
		if (ret)
			return ret;

		list_move_tail(&mm->ppgtt_mm.lru_list,
			       &mm->vgpu->gvt->gtt.ppgtt_mm_lru_list_head);

	}

	return 0;
}

static int reclaim_one_ppgtt_mm(struct intel_gvt *gvt)
{
	struct intel_vgpu_mm *mm;
	struct list_head *pos, *n;

	list_for_each_safe(pos, n, &gvt->gtt.ppgtt_mm_lru_list_head) {
		mm = container_of(pos, struct intel_vgpu_mm, ppgtt_mm.lru_list);

		if (atomic_read(&mm->pincount))
			continue;

		list_del_init(&mm->ppgtt_mm.lru_list);
		invalidate_ppgtt_mm(mm);
		return 1;
	}
	return 0;
}

/*
 * GMA translation APIs.
 */
static inline int ppgtt_get_next_level_entry(struct intel_vgpu_mm *mm,
		struct intel_gvt_gtt_entry *e, unsigned long index, bool guest)
{
	struct intel_vgpu *vgpu = mm->vgpu;
	struct intel_gvt_gtt_pte_ops *ops = vgpu->gvt->gtt.pte_ops;
	struct intel_vgpu_ppgtt_spt *s;

	s = intel_vgpu_find_spt_by_mfn(vgpu, ops->get_pfn(e));
	if (!s)
		return -ENXIO;

	if (!guest)
		ppgtt_get_shadow_entry(s, e, index);
	else
		ppgtt_get_guest_entry(s, e, index);
	return 0;
}

/**
 * intel_vgpu_gma_to_gpa - translate a gma to GPA
 * @mm: mm object. could be a PPGTT or GGTT mm object
 * @gma: graphics memory address in this mm object
 *
 * This function is used to translate a graphics memory address in specific
 * graphics memory space to guest physical address.
 *
 * Returns:
 * Guest physical address on success, INTEL_GVT_INVALID_ADDR if failed.
 */
unsigned long intel_vgpu_gma_to_gpa(struct intel_vgpu_mm *mm, unsigned long gma)
{
	struct intel_vgpu *vgpu = mm->vgpu;
	struct intel_gvt *gvt = vgpu->gvt;
	struct intel_gvt_gtt_pte_ops *pte_ops = gvt->gtt.pte_ops;
	struct intel_gvt_gtt_gma_ops *gma_ops = gvt->gtt.gma_ops;
	unsigned long gpa = INTEL_GVT_INVALID_ADDR;
	unsigned long gma_index[4];
	struct intel_gvt_gtt_entry e;
	int i, levels = 0;
	int ret;

	GEM_BUG_ON(mm->type != INTEL_GVT_MM_GGTT &&
		   mm->type != INTEL_GVT_MM_PPGTT);

	if (mm->type == INTEL_GVT_MM_GGTT) {
		if (!vgpu_gmadr_is_valid(vgpu, gma))
			goto err;

		ggtt_get_guest_entry(mm, &e,
			gma_ops->gma_to_ggtt_pte_index(gma));

		gpa = (pte_ops->get_pfn(&e) << I915_GTT_PAGE_SHIFT)
			+ (gma & ~I915_GTT_PAGE_MASK);

		trace_gma_translate(vgpu->id, "ggtt", 0, 0, gma, gpa);
	} else {
		switch (mm->ppgtt_mm.root_entry_type) {
		case GTT_TYPE_PPGTT_ROOT_L4_ENTRY:
			ppgtt_get_shadow_root_entry(mm, &e, 0);

			gma_index[0] = gma_ops->gma_to_pml4_index(gma);
			gma_index[1] = gma_ops->gma_to_l4_pdp_index(gma);
			gma_index[2] = gma_ops->gma_to_pde_index(gma);
			gma_index[3] = gma_ops->gma_to_pte_index(gma);
			levels = 4;
			break;
		case GTT_TYPE_PPGTT_ROOT_L3_ENTRY:
			ppgtt_get_shadow_root_entry(mm, &e,
					gma_ops->gma_to_l3_pdp_index(gma));

			gma_index[0] = gma_ops->gma_to_pde_index(gma);
			gma_index[1] = gma_ops->gma_to_pte_index(gma);
			levels = 2;
			break;
		default:
			GEM_BUG_ON(1);
		}

		/* walk the shadow page table and get gpa from guest entry */
		for (i = 0; i < levels; i++) {
			ret = ppgtt_get_next_level_entry(mm, &e, gma_index[i],
				(i == levels - 1));
			if (ret)
				goto err;

			if (!pte_ops->test_present(&e)) {
				gvt_dbg_core("GMA 0x%lx is not present\n", gma);
				goto err;
			}
		}

		gpa = (pte_ops->get_pfn(&e) << I915_GTT_PAGE_SHIFT) +
					(gma & ~I915_GTT_PAGE_MASK);
		trace_gma_translate(vgpu->id, "ppgtt", 0,
				    mm->ppgtt_mm.root_entry_type, gma, gpa);
	}

	return gpa;
err:
	gvt_vgpu_err("invalid mm type: %d gma %lx\n", mm->type, gma);
	return INTEL_GVT_INVALID_ADDR;
}

static int emulate_ggtt_mmio_read(struct intel_vgpu *vgpu,
	unsigned int off, void *p_data, unsigned int bytes)
{
	struct intel_vgpu_mm *ggtt_mm = vgpu->gtt.ggtt_mm;
	const struct intel_gvt_device_info *info = &vgpu->gvt->device_info;
	unsigned long index = off >> info->gtt_entry_size_shift;
	struct intel_gvt_gtt_entry e;

	if (bytes != 4 && bytes != 8)
		return -EINVAL;

	ggtt_get_guest_entry(ggtt_mm, &e, index);
	memcpy(p_data, (void *)&e.val64 + (off & (info->gtt_entry_size - 1)),
			bytes);
	return 0;
}

/**
 * intel_vgpu_emulate_gtt_mmio_read - emulate GTT MMIO register read
 * @vgpu: a vGPU
 * @off: register offset
 * @p_data: data will be returned to guest
 * @bytes: data length
 *
 * This function is used to emulate the GTT MMIO register read
 *
 * Returns:
 * Zero on success, error code if failed.
 */
int intel_vgpu_emulate_ggtt_mmio_read(struct intel_vgpu *vgpu, unsigned int off,
	void *p_data, unsigned int bytes)
{
	const struct intel_gvt_device_info *info = &vgpu->gvt->device_info;
	int ret;

	if (bytes != 4 && bytes != 8)
		return -EINVAL;

	off -= info->gtt_start_offset;
	ret = emulate_ggtt_mmio_read(vgpu, off, p_data, bytes);
	return ret;
}

static void ggtt_invalidate_pte(struct intel_vgpu *vgpu,
		struct intel_gvt_gtt_entry *entry)
{
	struct intel_gvt_gtt_pte_ops *pte_ops = vgpu->gvt->gtt.pte_ops;
	unsigned long pfn;

	pfn = pte_ops->get_pfn(entry);
	if (pfn != vgpu->gvt->gtt.scratch_mfn)
		intel_gvt_hypervisor_dma_unmap_guest_page(vgpu,
						pfn << PAGE_SHIFT);
}

static int emulate_ggtt_mmio_write(struct intel_vgpu *vgpu, unsigned int off,
	void *p_data, unsigned int bytes)
{
	struct intel_gvt *gvt = vgpu->gvt;
	const struct intel_gvt_device_info *info = &gvt->device_info;
	struct intel_vgpu_mm *ggtt_mm = vgpu->gtt.ggtt_mm;
	struct intel_gvt_gtt_pte_ops *ops = gvt->gtt.pte_ops;
	unsigned long g_gtt_index = off >> info->gtt_entry_size_shift;
	unsigned long gma, gfn;
	struct intel_gvt_gtt_entry e, m;
	dma_addr_t dma_addr;
	int ret;
	struct intel_gvt_partial_pte *partial_pte, *pos, *n;
	bool partial_update = false;

	if (bytes != 4 && bytes != 8)
		return -EINVAL;

	gma = g_gtt_index << I915_GTT_PAGE_SHIFT;

	/* the VM may configure the whole GM space when ballooning is used */
	if (!vgpu_gmadr_is_valid(vgpu, gma))
		return 0;

	e.type = GTT_TYPE_GGTT_PTE;
	memcpy((void *)&e.val64 + (off & (info->gtt_entry_size - 1)), p_data,
			bytes);

	/* If ggtt entry size is 8 bytes, and it's split into two 4 bytes
	 * write, save the first 4 bytes in a list and update virtual
	 * PTE. Only update shadow PTE when the second 4 bytes comes.
	 */
	if (bytes < info->gtt_entry_size) {
		bool found = false;

		list_for_each_entry_safe(pos, n,
				&ggtt_mm->ggtt_mm.partial_pte_list, list) {
			if (g_gtt_index == pos->offset >>
					info->gtt_entry_size_shift) {
				if (off != pos->offset) {
					/* the second partial part*/
					int last_off = pos->offset &
						(info->gtt_entry_size - 1);

					memcpy((void *)&e.val64 + last_off,
						(void *)&pos->data + last_off,
						bytes);

					list_del(&pos->list);
					kfree(pos);
					found = true;
					break;
				}

				/* update of the first partial part */
				pos->data = e.val64;
				ggtt_set_guest_entry(ggtt_mm, &e, g_gtt_index);
				return 0;
			}
		}

		if (!found) {
			/* the first partial part */
			partial_pte = kzalloc(sizeof(*partial_pte), GFP_KERNEL);
			if (!partial_pte)
				return -ENOMEM;
			partial_pte->offset = off;
			partial_pte->data = e.val64;
			list_add_tail(&partial_pte->list,
				&ggtt_mm->ggtt_mm.partial_pte_list);
			partial_update = true;
		}
	}

	if (!partial_update && (ops->test_present(&e))) {
		gfn = ops->get_pfn(&e);
		m = e;

		/* one PTE update may be issued in multiple writes and the
		 * first write may not construct a valid gfn
		 */
		if (!intel_gvt_hypervisor_is_valid_gfn(vgpu, gfn)) {
			ops->set_pfn(&m, gvt->gtt.scratch_mfn);
			goto out;
		}

		ret = intel_gvt_hypervisor_dma_map_guest_page(vgpu, gfn,
							PAGE_SIZE, &dma_addr);
		if (ret) {
			gvt_vgpu_err("fail to populate guest ggtt entry\n");
			/* guest driver may read/write the entry when partial
			 * update the entry in this situation p2m will fail
			 * settting the shadow entry to point to a scratch page
			 */
			ops->set_pfn(&m, gvt->gtt.scratch_mfn);
		} else
			ops->set_pfn(&m, dma_addr >> PAGE_SHIFT);
	} else {
		ops->set_pfn(&m, gvt->gtt.scratch_mfn);
		ops->clear_present(&m);
	}

out:
	ggtt_set_guest_entry(ggtt_mm, &e, g_gtt_index);

	ggtt_get_host_entry(ggtt_mm, &e, g_gtt_index);
	ggtt_invalidate_pte(vgpu, &e);

	ggtt_set_host_entry(ggtt_mm, &m, g_gtt_index);
	ggtt_invalidate(gvt->dev_priv);
	return 0;
}

/*
 * intel_vgpu_emulate_ggtt_mmio_write - emulate GTT MMIO register write
 * @vgpu: a vGPU
 * @off: register offset
 * @p_data: data from guest write
 * @bytes: data length
 *
 * This function is used to emulate the GTT MMIO register write
 *
 * Returns:
 * Zero on success, error code if failed.
 */
int intel_vgpu_emulate_ggtt_mmio_write(struct intel_vgpu *vgpu,
		unsigned int off, void *p_data, unsigned int bytes)
{
	const struct intel_gvt_device_info *info = &vgpu->gvt->device_info;
	int ret;

	if (bytes != 4 && bytes != 8)
		return -EINVAL;

	off -= info->gtt_start_offset;
	ret = emulate_ggtt_mmio_write(vgpu, off, p_data, bytes);
	return ret;
}

static int alloc_scratch_pages(struct intel_vgpu *vgpu,
		intel_gvt_gtt_type_t type)
{
	struct intel_vgpu_gtt *gtt = &vgpu->gtt;
	struct intel_gvt_gtt_pte_ops *ops = vgpu->gvt->gtt.pte_ops;
	int page_entry_num = I915_GTT_PAGE_SIZE >>
				vgpu->gvt->device_info.gtt_entry_size_shift;
	void *scratch_pt;
	int i;
	struct device *dev = &vgpu->gvt->dev_priv->drm.pdev->dev;
	dma_addr_t daddr;

	if (WARN_ON(type < GTT_TYPE_PPGTT_PTE_PT || type >= GTT_TYPE_MAX))
		return -EINVAL;

	scratch_pt = (void *)get_zeroed_page(GFP_KERNEL);
	if (!scratch_pt) {
		gvt_vgpu_err("fail to allocate scratch page\n");
		return -ENOMEM;
	}

	daddr = dma_map_page(dev, virt_to_page(scratch_pt), 0,
			4096, PCI_DMA_BIDIRECTIONAL);
	if (dma_mapping_error(dev, daddr)) {
		gvt_vgpu_err("fail to dmamap scratch_pt\n");
		__free_page(virt_to_page(scratch_pt));
		return -ENOMEM;
	}
	gtt->scratch_pt[type].page_mfn =
		(unsigned long)(daddr >> I915_GTT_PAGE_SHIFT);
	gtt->scratch_pt[type].page = virt_to_page(scratch_pt);
	gvt_dbg_mm("vgpu%d create scratch_pt: type %d mfn=0x%lx\n",
			vgpu->id, type, gtt->scratch_pt[type].page_mfn);

	/* Build the tree by full filled the scratch pt with the entries which
	 * point to the next level scratch pt or scratch page. The
	 * scratch_pt[type] indicate the scratch pt/scratch page used by the
	 * 'type' pt.
	 * e.g. scratch_pt[GTT_TYPE_PPGTT_PDE_PT] is used by
	 * GTT_TYPE_PPGTT_PDE_PT level pt, that means this scratch_pt it self
	 * is GTT_TYPE_PPGTT_PTE_PT, and full filled by scratch page mfn.
	 */
	if (type > GTT_TYPE_PPGTT_PTE_PT) {
		struct intel_gvt_gtt_entry se;

		memset(&se, 0, sizeof(struct intel_gvt_gtt_entry));
		se.type = get_entry_type(type - 1);
		ops->set_pfn(&se, gtt->scratch_pt[type - 1].page_mfn);

		/* The entry parameters like present/writeable/cache type
		 * set to the same as i915's scratch page tree.
		 */
		se.val64 |= _PAGE_PRESENT | _PAGE_RW;
		if (type == GTT_TYPE_PPGTT_PDE_PT)
			se.val64 |= PPAT_CACHED;

		for (i = 0; i < page_entry_num; i++)
			ops->set_entry(scratch_pt, &se, i, false, 0, vgpu);
	}

	return 0;
}

static int release_scratch_page_tree(struct intel_vgpu *vgpu)
{
	int i;
	struct device *dev = &vgpu->gvt->dev_priv->drm.pdev->dev;
	dma_addr_t daddr;

	for (i = GTT_TYPE_PPGTT_PTE_PT; i < GTT_TYPE_MAX; i++) {
		if (vgpu->gtt.scratch_pt[i].page != NULL) {
			daddr = (dma_addr_t)(vgpu->gtt.scratch_pt[i].page_mfn <<
					I915_GTT_PAGE_SHIFT);
			dma_unmap_page(dev, daddr, 4096, PCI_DMA_BIDIRECTIONAL);
			__free_page(vgpu->gtt.scratch_pt[i].page);
			vgpu->gtt.scratch_pt[i].page = NULL;
			vgpu->gtt.scratch_pt[i].page_mfn = 0;
		}
	}

	return 0;
}

static int create_scratch_page_tree(struct intel_vgpu *vgpu)
{
	int i, ret;

	for (i = GTT_TYPE_PPGTT_PTE_PT; i < GTT_TYPE_MAX; i++) {
		ret = alloc_scratch_pages(vgpu, i);
		if (ret)
			goto err;
	}

	return 0;

err:
	release_scratch_page_tree(vgpu);
	return ret;
}

/**
 * intel_vgpu_init_gtt - initialize per-vGPU graphics memory virulization
 * @vgpu: a vGPU
 *
 * This function is used to initialize per-vGPU graphics memory virtualization
 * components.
 *
 * Returns:
 * Zero on success, error code if failed.
 */
int intel_vgpu_init_gtt(struct intel_vgpu *vgpu)
{
	struct intel_vgpu_gtt *gtt = &vgpu->gtt;

	INIT_RADIX_TREE(&gtt->spt_tree, GFP_KERNEL);

	INIT_LIST_HEAD(&gtt->ppgtt_mm_list_head);
	INIT_LIST_HEAD(&gtt->oos_page_list_head);
	INIT_LIST_HEAD(&gtt->post_shadow_list_head);

	gtt->ggtt_mm = intel_vgpu_create_ggtt_mm(vgpu);
	if (IS_ERR(gtt->ggtt_mm)) {
		gvt_vgpu_err("fail to create mm for ggtt.\n");
		return PTR_ERR(gtt->ggtt_mm);
	}

	intel_vgpu_reset_ggtt(vgpu, false);

	INIT_LIST_HEAD(&gtt->ggtt_mm->ggtt_mm.partial_pte_list);

	return create_scratch_page_tree(vgpu);
}

static void intel_vgpu_destroy_all_ppgtt_mm(struct intel_vgpu *vgpu)
{
	struct list_head *pos, *n;
	struct intel_vgpu_mm *mm;

	list_for_each_safe(pos, n, &vgpu->gtt.ppgtt_mm_list_head) {
		mm = container_of(pos, struct intel_vgpu_mm, ppgtt_mm.list);
		intel_vgpu_destroy_mm(mm);
	}

	if (GEM_WARN_ON(!list_empty(&vgpu->gtt.ppgtt_mm_list_head)))
		gvt_err("vgpu ppgtt mm is not fully destroyed\n");

	if (GEM_WARN_ON(!radix_tree_empty(&vgpu->gtt.spt_tree))) {
		gvt_err("Why we still has spt not freed?\n");
		ppgtt_free_all_spt(vgpu);
	}
}

static void intel_vgpu_destroy_ggtt_mm(struct intel_vgpu *vgpu)
{
<<<<<<< HEAD
	struct intel_gvt_partial_pte *pos;

	list_for_each_entry(pos,
			&vgpu->gtt.ggtt_mm->ggtt_mm.partial_pte_list, list) {
=======
	struct intel_gvt_partial_pte *pos, *next;

	list_for_each_entry_safe(pos, next,
				 &vgpu->gtt.ggtt_mm->ggtt_mm.partial_pte_list,
				 list) {
>>>>>>> a7a850db
		gvt_dbg_mm("partial PTE update on hold 0x%lx : 0x%llx\n",
			pos->offset, pos->data);
		kfree(pos);
	}
	intel_vgpu_destroy_mm(vgpu->gtt.ggtt_mm);
	vgpu->gtt.ggtt_mm = NULL;
}

/**
 * intel_vgpu_clean_gtt - clean up per-vGPU graphics memory virulization
 * @vgpu: a vGPU
 *
 * This function is used to clean up per-vGPU graphics memory virtualization
 * components.
 *
 * Returns:
 * Zero on success, error code if failed.
 */
void intel_vgpu_clean_gtt(struct intel_vgpu *vgpu)
{
	intel_vgpu_destroy_all_ppgtt_mm(vgpu);
	intel_vgpu_destroy_ggtt_mm(vgpu);
	release_scratch_page_tree(vgpu);
}

static void clean_spt_oos(struct intel_gvt *gvt)
{
	struct intel_gvt_gtt *gtt = &gvt->gtt;
	struct list_head *pos, *n;
	struct intel_vgpu_oos_page *oos_page;

	WARN(!list_empty(&gtt->oos_page_use_list_head),
		"someone is still using oos page\n");

	list_for_each_safe(pos, n, &gtt->oos_page_free_list_head) {
		oos_page = container_of(pos, struct intel_vgpu_oos_page, list);
		list_del(&oos_page->list);
		kfree(oos_page);
	}
}

static int setup_spt_oos(struct intel_gvt *gvt)
{
	struct intel_gvt_gtt *gtt = &gvt->gtt;
	struct intel_vgpu_oos_page *oos_page;
	int i;
	int ret;

	INIT_LIST_HEAD(&gtt->oos_page_free_list_head);
	INIT_LIST_HEAD(&gtt->oos_page_use_list_head);

	for (i = 0; i < preallocated_oos_pages; i++) {
		oos_page = kzalloc(sizeof(*oos_page), GFP_KERNEL);
		if (!oos_page) {
			ret = -ENOMEM;
			goto fail;
		}

		INIT_LIST_HEAD(&oos_page->list);
		INIT_LIST_HEAD(&oos_page->vm_list);
		oos_page->id = i;
		list_add_tail(&oos_page->list, &gtt->oos_page_free_list_head);
	}

	gvt_dbg_mm("%d oos pages preallocated\n", i);

	return 0;
fail:
	clean_spt_oos(gvt);
	return ret;
}

/**
 * intel_vgpu_find_ppgtt_mm - find a PPGTT mm object
 * @vgpu: a vGPU
 * @pdps: pdp root array
 *
 * This function is used to find a PPGTT mm object from mm object pool
 *
 * Returns:
 * pointer to mm object on success, NULL if failed.
 */
struct intel_vgpu_mm *intel_vgpu_find_ppgtt_mm(struct intel_vgpu *vgpu,
		u64 pdps[])
{
	struct intel_vgpu_mm *mm;
	struct list_head *pos;

	list_for_each(pos, &vgpu->gtt.ppgtt_mm_list_head) {
		mm = container_of(pos, struct intel_vgpu_mm, ppgtt_mm.list);

		switch (mm->ppgtt_mm.root_entry_type) {
		case GTT_TYPE_PPGTT_ROOT_L4_ENTRY:
			if (pdps[0] == mm->ppgtt_mm.guest_pdps[0])
				return mm;
			break;
		case GTT_TYPE_PPGTT_ROOT_L3_ENTRY:
			if (!memcmp(pdps, mm->ppgtt_mm.guest_pdps,
				    sizeof(mm->ppgtt_mm.guest_pdps)))
				return mm;
			break;
		default:
			GEM_BUG_ON(1);
		}
	}
	return NULL;
}

/**
 * intel_vgpu_get_ppgtt_mm - get or create a PPGTT mm object.
 * @vgpu: a vGPU
 * @root_entry_type: ppgtt root entry type
 * @pdps: guest pdps
 *
 * This function is used to find or create a PPGTT mm object from a guest.
 *
 * Returns:
 * Zero on success, negative error code if failed.
 */
struct intel_vgpu_mm *intel_vgpu_get_ppgtt_mm(struct intel_vgpu *vgpu,
		intel_gvt_gtt_type_t root_entry_type, u64 pdps[])
{
	struct intel_vgpu_mm *mm;

	mm = intel_vgpu_find_ppgtt_mm(vgpu, pdps);
	if (mm) {
		intel_vgpu_mm_get(mm);
	} else {
		mm = intel_vgpu_create_ppgtt_mm(vgpu, root_entry_type, pdps);
		if (IS_ERR(mm))
			gvt_vgpu_err("fail to create mm\n");
	}
	return mm;
}

/**
 * intel_vgpu_put_ppgtt_mm - find and put a PPGTT mm object.
 * @vgpu: a vGPU
 * @pdps: guest pdps
 *
 * This function is used to find a PPGTT mm object from a guest and destroy it.
 *
 * Returns:
 * Zero on success, negative error code if failed.
 */
int intel_vgpu_put_ppgtt_mm(struct intel_vgpu *vgpu, u64 pdps[])
{
	struct intel_vgpu_mm *mm;

	mm = intel_vgpu_find_ppgtt_mm(vgpu, pdps);
	if (!mm) {
		gvt_vgpu_err("fail to find ppgtt instance.\n");
		return -EINVAL;
	}
	intel_vgpu_mm_put(mm);
	return 0;
}

/**
 * intel_gvt_init_gtt - initialize mm components of a GVT device
 * @gvt: GVT device
 *
 * This function is called at the initialization stage, to initialize
 * the mm components of a GVT device.
 *
 * Returns:
 * zero on success, negative error code if failed.
 */
int intel_gvt_init_gtt(struct intel_gvt *gvt)
{
	int ret;
	void *page;
	struct device *dev = &gvt->dev_priv->drm.pdev->dev;
	dma_addr_t daddr;

	gvt_dbg_core("init gtt\n");

	gvt->gtt.pte_ops = &gen8_gtt_pte_ops;
	gvt->gtt.gma_ops = &gen8_gtt_gma_ops;

	page = (void *)get_zeroed_page(GFP_KERNEL);
	if (!page) {
		gvt_err("fail to allocate scratch ggtt page\n");
		return -ENOMEM;
	}

	daddr = dma_map_page(dev, virt_to_page(page), 0,
			4096, PCI_DMA_BIDIRECTIONAL);
	if (dma_mapping_error(dev, daddr)) {
		gvt_err("fail to dmamap scratch ggtt page\n");
		__free_page(virt_to_page(page));
		return -ENOMEM;
	}

	gvt->gtt.scratch_page = virt_to_page(page);
	gvt->gtt.scratch_mfn = (unsigned long)(daddr >> I915_GTT_PAGE_SHIFT);

	if (enable_out_of_sync) {
		ret = setup_spt_oos(gvt);
		if (ret) {
			gvt_err("fail to initialize SPT oos\n");
			dma_unmap_page(dev, daddr, 4096, PCI_DMA_BIDIRECTIONAL);
			__free_page(gvt->gtt.scratch_page);
			return ret;
		}
	}
	INIT_LIST_HEAD(&gvt->gtt.ppgtt_mm_lru_list_head);
	return 0;
}

/**
 * intel_gvt_clean_gtt - clean up mm components of a GVT device
 * @gvt: GVT device
 *
 * This function is called at the driver unloading stage, to clean up the
 * the mm components of a GVT device.
 *
 */
void intel_gvt_clean_gtt(struct intel_gvt *gvt)
{
	struct device *dev = &gvt->dev_priv->drm.pdev->dev;
	dma_addr_t daddr = (dma_addr_t)(gvt->gtt.scratch_mfn <<
					I915_GTT_PAGE_SHIFT);

	dma_unmap_page(dev, daddr, 4096, PCI_DMA_BIDIRECTIONAL);

	__free_page(gvt->gtt.scratch_page);

	if (enable_out_of_sync)
		clean_spt_oos(gvt);
}

/**
 * intel_vgpu_invalidate_ppgtt - invalidate PPGTT instances
 * @vgpu: a vGPU
 *
 * This function is called when invalidate all PPGTT instances of a vGPU.
 *
 */
void intel_vgpu_invalidate_ppgtt(struct intel_vgpu *vgpu)
{
	struct list_head *pos, *n;
	struct intel_vgpu_mm *mm;

	list_for_each_safe(pos, n, &vgpu->gtt.ppgtt_mm_list_head) {
		mm = container_of(pos, struct intel_vgpu_mm, ppgtt_mm.list);
		if (mm->type == INTEL_GVT_MM_PPGTT) {
			list_del_init(&mm->ppgtt_mm.lru_list);
			if (mm->ppgtt_mm.shadowed)
				invalidate_ppgtt_mm(mm);
		}
	}
}

/**
 * intel_vgpu_reset_ggtt - reset the GGTT entry
 * @vgpu: a vGPU
 * @invalidate_old: invalidate old entries
 *
 * This function is called at the vGPU create stage
 * to reset all the GGTT entries.
 *
 */
void intel_vgpu_reset_ggtt(struct intel_vgpu *vgpu, bool invalidate_old)
{
	struct intel_gvt *gvt = vgpu->gvt;
	struct drm_i915_private *dev_priv = gvt->dev_priv;
	struct intel_gvt_gtt_pte_ops *pte_ops = vgpu->gvt->gtt.pte_ops;
	struct intel_gvt_gtt_entry entry = {.type = GTT_TYPE_GGTT_PTE};
	struct intel_gvt_gtt_entry old_entry;
	u32 index;
	u32 num_entries;

	pte_ops->set_pfn(&entry, gvt->gtt.scratch_mfn);
	pte_ops->set_present(&entry);

	index = vgpu_aperture_gmadr_base(vgpu) >> PAGE_SHIFT;
	num_entries = vgpu_aperture_sz(vgpu) >> PAGE_SHIFT;
	while (num_entries--) {
		if (invalidate_old) {
			ggtt_get_host_entry(vgpu->gtt.ggtt_mm, &old_entry, index);
			ggtt_invalidate_pte(vgpu, &old_entry);
		}
		ggtt_set_host_entry(vgpu->gtt.ggtt_mm, &entry, index++);
	}

	index = vgpu_hidden_gmadr_base(vgpu) >> PAGE_SHIFT;
	num_entries = vgpu_hidden_sz(vgpu) >> PAGE_SHIFT;
	while (num_entries--) {
		if (invalidate_old) {
			ggtt_get_host_entry(vgpu->gtt.ggtt_mm, &old_entry, index);
			ggtt_invalidate_pte(vgpu, &old_entry);
		}
		ggtt_set_host_entry(vgpu->gtt.ggtt_mm, &entry, index++);
	}

	ggtt_invalidate(dev_priv);
}

/**
 * intel_vgpu_reset_gtt - reset the all GTT related status
 * @vgpu: a vGPU
 *
 * This function is called from vfio core to reset reset all
 * GTT related status, including GGTT, PPGTT, scratch page.
 *
 */
void intel_vgpu_reset_gtt(struct intel_vgpu *vgpu)
{
	/* Shadow pages are only created when there is no page
	 * table tracking data, so remove page tracking data after
	 * removing the shadow pages.
	 */
	intel_vgpu_destroy_all_ppgtt_mm(vgpu);
	intel_vgpu_reset_ggtt(vgpu, true);
}<|MERGE_RESOLUTION|>--- conflicted
+++ resolved
@@ -2447,18 +2447,11 @@
 
 static void intel_vgpu_destroy_ggtt_mm(struct intel_vgpu *vgpu)
 {
-<<<<<<< HEAD
-	struct intel_gvt_partial_pte *pos;
-
-	list_for_each_entry(pos,
-			&vgpu->gtt.ggtt_mm->ggtt_mm.partial_pte_list, list) {
-=======
 	struct intel_gvt_partial_pte *pos, *next;
 
 	list_for_each_entry_safe(pos, next,
 				 &vgpu->gtt.ggtt_mm->ggtt_mm.partial_pte_list,
 				 list) {
->>>>>>> a7a850db
 		gvt_dbg_mm("partial PTE update on hold 0x%lx : 0x%llx\n",
 			pos->offset, pos->data);
 		kfree(pos);
